//go:build integration

package test

import (
	"testing"

	"github.com/stretchr/testify/require"

	"github.com/livekit/protocol/egress"
	"github.com/livekit/protocol/redis"
)

<<<<<<< HEAD
type testCase struct {
	name           string
	audioOnly      bool
	videoOnly      bool
	filename       string
	sessionTimeout time.Duration

	// used by room and track composite tests
	fileType livekit.EncodedFileType
	options  *livekit.EncodingOptions

	// used by segmented file tests
	playlist string

	// used by track and track composite tests
	audioCodec params.MimeType
	videoCodec params.MimeType

	// used by track tests
	outputType params.OutputType
}

=======
>>>>>>> f7574fab
func TestEgress(t *testing.T) {
	conf := NewTestConfig(t)

	// rpc client and server
	rc, err := redis.GetRedisClient(conf.Config.Redis)
	require.NoError(t, err)
	rpcServer := egress.NewRedisRPCServer(rc)
	rpcClient := egress.NewRedisRPCClient("egress_test", rc)

<<<<<<< HEAD
	// start service
	svc := service.NewService(conf.Config, rpcServer)
	go func() {
		err := svc.Run()
		require.NoError(t, err)
	}()
	t.Cleanup(func() { svc.Stop(true) })
	time.Sleep(time.Second * 3)

	// subscribe to update channel
	updates, err := rpcClient.GetUpdateChannel(context.Background())
	require.NoError(t, err)
	t.Cleanup(func() { _ = updates.Close() })

	// update test config
	conf.svc = svc
	conf.rpcClient = rpcClient
	conf.updates = updates
	conf.room = room

	// check status
	if conf.HealthPort != 0 {
		status := getStatus(t, svc)
		require.Len(t, status, 1)
		require.Contains(t, status, "CpuLoad")
	}

	// run tests
	if !conf.TrackCompositeTestsOnly && !conf.TrackTestsOnly {
		t.Run("RoomComposite", func(t *testing.T) {
			testRoomComposite(t, conf)
		})
	}

	if !conf.RoomTestsOnly && !conf.TrackTestsOnly {
		t.Run("TrackComposite", func(t *testing.T) {
			testTrackComposite(t, conf)
		})
	}

	if !conf.RoomTestsOnly && !conf.TrackCompositeTestsOnly {
		t.Run("Track", func(t *testing.T) {
			testTrack(t, conf)
		})
	}
}

func runFileTest(t *testing.T, conf *testConfig, req *livekit.StartEgressRequest, test *testCase, filepath string) {
	// Override session max duration
	conf.SessionLimits.FileOutputMaxDuration = test.sessionTimeout

	// start
	egressID := startEgress(t, conf, req)

	var res *livekit.EgressInfo
	var expectedStatus livekit.EgressStatus
	if conf.SessionLimits.FileOutputMaxDuration > 0 {
		time.Sleep(conf.SessionLimits.FileOutputMaxDuration + 1*time.Second)

		res = checkStoppedEgress(t, conf, egressID, livekit.EgressStatus_EGRESS_FAILED)
		expectedStatus = livekit.EgressStatus_EGRESS_FAILED
	} else {
		time.Sleep(time.Second * 25)

		// stop
		res = stopEgress(t, conf, egressID)
		expectedStatus = livekit.EgressStatus_EGRESS_COMPLETE
	}

	// get params
	p, err := params.GetPipelineParams(context.Background(), conf.Config, req)
	require.NoError(t, err)
	if p.OutputType == "" {
		p.OutputType = test.outputType
	}

	// verify
	verifyFile(t, conf, p, res, filepath, expectedStatus)
}

func runStreamTest(t *testing.T, conf *testConfig, req *livekit.StartEgressRequest, sessionTimeout time.Duration) {
	conf.SessionLimits.StreamOutputMaxDuration = sessionTimeout

	if conf.SessionLimits.StreamOutputMaxDuration > 0 {
		runTimingOutStreamTest(t, conf, req)
	} else {
		runMultipleStreamTest(t, conf, req)
	}
}

func runTimingOutStreamTest(t *testing.T, conf *testConfig, req *livekit.StartEgressRequest) {
	ctx := context.Background()
	egressID := startEgress(t, conf, req)

	time.Sleep(5 * time.Second)

	// get params
	p, err := params.GetPipelineParams(ctx, conf.Config, req)
	require.NoError(t, err)

	verifyStreams(t, p, streamUrl1)

	time.Sleep(conf.SessionLimits.StreamOutputMaxDuration - 5*time.Second + 1*time.Second)

	checkStoppedEgress(t, conf, egressID, livekit.EgressStatus_EGRESS_FAILED)
}

func runMultipleStreamTest(t *testing.T, conf *testConfig, req *livekit.StartEgressRequest) {
	ctx := context.Background()
	egressID := startEgress(t, conf, req)

	time.Sleep(time.Second * 5)

	// get params
	p, err := params.GetPipelineParams(ctx, conf.Config, req)
	require.NoError(t, err)

	// verify stream
	verifyStreams(t, p, streamUrl1)

	// add one good stream url and a couple bad ones
	_, err = conf.rpcClient.SendRequest(ctx, &livekit.EgressRequest{
		EgressId: egressID,
		Request: &livekit.EgressRequest_UpdateStream{
			UpdateStream: &livekit.UpdateStreamRequest{
				EgressId:      req.EgressId,
				AddOutputUrls: []string{badStreamUrl1, streamUrl2, badStreamUrl2},
			},
		},
	})

	// should return an error
	require.Error(t, err)

	time.Sleep(time.Second * 5)

	// verify the good stream urls
	verifyStreams(t, p, streamUrl1, streamUrl2)

	// remove one of the stream urls
	_, err = conf.rpcClient.SendRequest(ctx, &livekit.EgressRequest{
		EgressId: egressID,
		Request: &livekit.EgressRequest_UpdateStream{
			UpdateStream: &livekit.UpdateStreamRequest{
				EgressId:         req.EgressId,
				RemoveOutputUrls: []string{streamUrl1},
			},
		},
	})
	require.NoError(t, err)

	time.Sleep(time.Second * 5)

	// verify the remaining stream
	verifyStreams(t, p, streamUrl2)

	// stop
	res := stopEgress(t, conf, egressID)

	// verify egress info
	require.Empty(t, res.Error)
	require.NotZero(t, res.StartedAt)
	require.NotZero(t, res.EndedAt)

	// check that durations are reasonable
	require.Len(t, res.GetStream().Info, 2)
	for _, info := range res.GetStream().Info {
		switch info.Url {
		case streamUrl1:
			require.Greater(t, float64(info.Duration)/1e9, 15.0)
		case streamUrl2:
			require.Greater(t, float64(info.Duration)/1e9, 10.0)
		default:
			t.Fatal("invalid stream url in result")
		}
	}
}

func runSegmentsTest(t *testing.T, conf *testConfig, req *livekit.StartEgressRequest, playlistPath string, sessionTimeout time.Duration) {
	// Override session max duration
	conf.SessionLimits.SegmentOutputMaxDuration = sessionTimeout

	egressID := startEgress(t, conf, req)

	var res *livekit.EgressInfo
	var expectedStatus livekit.EgressStatus

	if conf.SessionLimits.SegmentOutputMaxDuration > 0 {
		time.Sleep(conf.SessionLimits.SegmentOutputMaxDuration + 1*time.Second)

		res = checkStoppedEgress(t, conf, egressID, livekit.EgressStatus_EGRESS_FAILED)
		expectedStatus = livekit.EgressStatus_EGRESS_FAILED
	} else {

		time.Sleep(time.Second * 25)

		// stop
		res = stopEgress(t, conf, egressID)
		expectedStatus = livekit.EgressStatus_EGRESS_COMPLETE
	}

	// get params
	p, err := params.GetPipelineParams(context.Background(), conf.Config, req)
	require.NoError(t, err)

	verifySegments(t, conf, p, res, playlistPath, expectedStatus)
}

func startEgress(t *testing.T, conf *testConfig, req *livekit.StartEgressRequest) string {
	// send start request
	info, err := conf.rpcClient.SendRequest(context.Background(), req)

	// check returned egress info
	require.NoError(t, err)
	require.Empty(t, info.Error)
	require.NotEmpty(t, info.EgressId)
	require.Equal(t, conf.RoomName, info.RoomName)
	require.Equal(t, livekit.EgressStatus_EGRESS_STARTING, info.Status)

	// check status
	if conf.HealthPort != 0 {
		status := getStatus(t, conf.svc)
		require.Contains(t, status, info.EgressId)
	}

	// wait
	time.Sleep(time.Second * 5)

	// check active update
	checkUpdate(t, conf.updates, info.EgressId, livekit.EgressStatus_EGRESS_ACTIVE)

	return info.EgressId
}

func stopEgress(t *testing.T, conf *testConfig, egressID string) *livekit.EgressInfo {
	// send stop request
	info, err := conf.rpcClient.SendRequest(context.Background(), &livekit.EgressRequest{
		EgressId: egressID,
		Request: &livekit.EgressRequest_Stop{
			Stop: &livekit.StopEgressRequest{
				EgressId: egressID,
			},
		},
	})

	// check returned egress info
	require.NoError(t, err)
	require.Empty(t, info.Error)
	require.NotEmpty(t, info.StartedAt)
	require.Equal(t, livekit.EgressStatus_EGRESS_ENDING, info.Status)

	// check complete update
	return checkStoppedEgress(t, conf, egressID, livekit.EgressStatus_EGRESS_COMPLETE)
}

func checkStoppedEgress(t *testing.T, conf *testConfig, egressID string, expectedStatus livekit.EgressStatus) *livekit.EgressInfo {
	// check ending update
	checkUpdate(t, conf.updates, egressID, livekit.EgressStatus_EGRESS_ENDING)

	info := checkUpdate(t, conf.updates, egressID, expectedStatus)

	// check status
	if conf.HealthPort != 0 {
		status := getStatus(t, conf.svc)
		require.Len(t, status, 1)
	}

	return info
}

func getStatus(t *testing.T, svc *service.Service) map[string]interface{} {
	b, err := svc.Status()
	require.NoError(t, err)

	status := make(map[string]interface{})
	err = json.Unmarshal(b, &status)
	require.NoError(t, err)

	return status
}

func checkUpdate(t *testing.T, sub utils.PubSub, egressID string, status livekit.EgressStatus) *livekit.EgressInfo {
	for {
		select {
		case msg := <-sub.Channel():
			b := sub.Payload(msg)
			info := &livekit.EgressInfo{}
			require.NoError(t, proto.Unmarshal(b, info))

			if info.EgressId != egressID {
				continue
			}

			if status == livekit.EgressStatus_EGRESS_FAILED {
				require.NotEmpty(t, info.Error)
			} else {
				require.Empty(t, info.Error)
			}
			require.Equal(t, egressID, info.EgressId)
			require.Equal(t, status, info.Status)
			return info

		case <-time.After(time.Second * 30):
			t.Fatal("no update from results channel")
			return nil
		}
	}
=======
	RunTestSuite(t, conf, rpcClient, rpcServer)
>>>>>>> f7574fab
}<|MERGE_RESOLUTION|>--- conflicted
+++ resolved
@@ -11,31 +11,6 @@
 	"github.com/livekit/protocol/redis"
 )
 
-<<<<<<< HEAD
-type testCase struct {
-	name           string
-	audioOnly      bool
-	videoOnly      bool
-	filename       string
-	sessionTimeout time.Duration
-
-	// used by room and track composite tests
-	fileType livekit.EncodedFileType
-	options  *livekit.EncodingOptions
-
-	// used by segmented file tests
-	playlist string
-
-	// used by track and track composite tests
-	audioCodec params.MimeType
-	videoCodec params.MimeType
-
-	// used by track tests
-	outputType params.OutputType
-}
-
-=======
->>>>>>> f7574fab
 func TestEgress(t *testing.T) {
 	conf := NewTestConfig(t)
 
@@ -45,315 +20,5 @@
 	rpcServer := egress.NewRedisRPCServer(rc)
 	rpcClient := egress.NewRedisRPCClient("egress_test", rc)
 
-<<<<<<< HEAD
-	// start service
-	svc := service.NewService(conf.Config, rpcServer)
-	go func() {
-		err := svc.Run()
-		require.NoError(t, err)
-	}()
-	t.Cleanup(func() { svc.Stop(true) })
-	time.Sleep(time.Second * 3)
-
-	// subscribe to update channel
-	updates, err := rpcClient.GetUpdateChannel(context.Background())
-	require.NoError(t, err)
-	t.Cleanup(func() { _ = updates.Close() })
-
-	// update test config
-	conf.svc = svc
-	conf.rpcClient = rpcClient
-	conf.updates = updates
-	conf.room = room
-
-	// check status
-	if conf.HealthPort != 0 {
-		status := getStatus(t, svc)
-		require.Len(t, status, 1)
-		require.Contains(t, status, "CpuLoad")
-	}
-
-	// run tests
-	if !conf.TrackCompositeTestsOnly && !conf.TrackTestsOnly {
-		t.Run("RoomComposite", func(t *testing.T) {
-			testRoomComposite(t, conf)
-		})
-	}
-
-	if !conf.RoomTestsOnly && !conf.TrackTestsOnly {
-		t.Run("TrackComposite", func(t *testing.T) {
-			testTrackComposite(t, conf)
-		})
-	}
-
-	if !conf.RoomTestsOnly && !conf.TrackCompositeTestsOnly {
-		t.Run("Track", func(t *testing.T) {
-			testTrack(t, conf)
-		})
-	}
-}
-
-func runFileTest(t *testing.T, conf *testConfig, req *livekit.StartEgressRequest, test *testCase, filepath string) {
-	// Override session max duration
-	conf.SessionLimits.FileOutputMaxDuration = test.sessionTimeout
-
-	// start
-	egressID := startEgress(t, conf, req)
-
-	var res *livekit.EgressInfo
-	var expectedStatus livekit.EgressStatus
-	if conf.SessionLimits.FileOutputMaxDuration > 0 {
-		time.Sleep(conf.SessionLimits.FileOutputMaxDuration + 1*time.Second)
-
-		res = checkStoppedEgress(t, conf, egressID, livekit.EgressStatus_EGRESS_FAILED)
-		expectedStatus = livekit.EgressStatus_EGRESS_FAILED
-	} else {
-		time.Sleep(time.Second * 25)
-
-		// stop
-		res = stopEgress(t, conf, egressID)
-		expectedStatus = livekit.EgressStatus_EGRESS_COMPLETE
-	}
-
-	// get params
-	p, err := params.GetPipelineParams(context.Background(), conf.Config, req)
-	require.NoError(t, err)
-	if p.OutputType == "" {
-		p.OutputType = test.outputType
-	}
-
-	// verify
-	verifyFile(t, conf, p, res, filepath, expectedStatus)
-}
-
-func runStreamTest(t *testing.T, conf *testConfig, req *livekit.StartEgressRequest, sessionTimeout time.Duration) {
-	conf.SessionLimits.StreamOutputMaxDuration = sessionTimeout
-
-	if conf.SessionLimits.StreamOutputMaxDuration > 0 {
-		runTimingOutStreamTest(t, conf, req)
-	} else {
-		runMultipleStreamTest(t, conf, req)
-	}
-}
-
-func runTimingOutStreamTest(t *testing.T, conf *testConfig, req *livekit.StartEgressRequest) {
-	ctx := context.Background()
-	egressID := startEgress(t, conf, req)
-
-	time.Sleep(5 * time.Second)
-
-	// get params
-	p, err := params.GetPipelineParams(ctx, conf.Config, req)
-	require.NoError(t, err)
-
-	verifyStreams(t, p, streamUrl1)
-
-	time.Sleep(conf.SessionLimits.StreamOutputMaxDuration - 5*time.Second + 1*time.Second)
-
-	checkStoppedEgress(t, conf, egressID, livekit.EgressStatus_EGRESS_FAILED)
-}
-
-func runMultipleStreamTest(t *testing.T, conf *testConfig, req *livekit.StartEgressRequest) {
-	ctx := context.Background()
-	egressID := startEgress(t, conf, req)
-
-	time.Sleep(time.Second * 5)
-
-	// get params
-	p, err := params.GetPipelineParams(ctx, conf.Config, req)
-	require.NoError(t, err)
-
-	// verify stream
-	verifyStreams(t, p, streamUrl1)
-
-	// add one good stream url and a couple bad ones
-	_, err = conf.rpcClient.SendRequest(ctx, &livekit.EgressRequest{
-		EgressId: egressID,
-		Request: &livekit.EgressRequest_UpdateStream{
-			UpdateStream: &livekit.UpdateStreamRequest{
-				EgressId:      req.EgressId,
-				AddOutputUrls: []string{badStreamUrl1, streamUrl2, badStreamUrl2},
-			},
-		},
-	})
-
-	// should return an error
-	require.Error(t, err)
-
-	time.Sleep(time.Second * 5)
-
-	// verify the good stream urls
-	verifyStreams(t, p, streamUrl1, streamUrl2)
-
-	// remove one of the stream urls
-	_, err = conf.rpcClient.SendRequest(ctx, &livekit.EgressRequest{
-		EgressId: egressID,
-		Request: &livekit.EgressRequest_UpdateStream{
-			UpdateStream: &livekit.UpdateStreamRequest{
-				EgressId:         req.EgressId,
-				RemoveOutputUrls: []string{streamUrl1},
-			},
-		},
-	})
-	require.NoError(t, err)
-
-	time.Sleep(time.Second * 5)
-
-	// verify the remaining stream
-	verifyStreams(t, p, streamUrl2)
-
-	// stop
-	res := stopEgress(t, conf, egressID)
-
-	// verify egress info
-	require.Empty(t, res.Error)
-	require.NotZero(t, res.StartedAt)
-	require.NotZero(t, res.EndedAt)
-
-	// check that durations are reasonable
-	require.Len(t, res.GetStream().Info, 2)
-	for _, info := range res.GetStream().Info {
-		switch info.Url {
-		case streamUrl1:
-			require.Greater(t, float64(info.Duration)/1e9, 15.0)
-		case streamUrl2:
-			require.Greater(t, float64(info.Duration)/1e9, 10.0)
-		default:
-			t.Fatal("invalid stream url in result")
-		}
-	}
-}
-
-func runSegmentsTest(t *testing.T, conf *testConfig, req *livekit.StartEgressRequest, playlistPath string, sessionTimeout time.Duration) {
-	// Override session max duration
-	conf.SessionLimits.SegmentOutputMaxDuration = sessionTimeout
-
-	egressID := startEgress(t, conf, req)
-
-	var res *livekit.EgressInfo
-	var expectedStatus livekit.EgressStatus
-
-	if conf.SessionLimits.SegmentOutputMaxDuration > 0 {
-		time.Sleep(conf.SessionLimits.SegmentOutputMaxDuration + 1*time.Second)
-
-		res = checkStoppedEgress(t, conf, egressID, livekit.EgressStatus_EGRESS_FAILED)
-		expectedStatus = livekit.EgressStatus_EGRESS_FAILED
-	} else {
-
-		time.Sleep(time.Second * 25)
-
-		// stop
-		res = stopEgress(t, conf, egressID)
-		expectedStatus = livekit.EgressStatus_EGRESS_COMPLETE
-	}
-
-	// get params
-	p, err := params.GetPipelineParams(context.Background(), conf.Config, req)
-	require.NoError(t, err)
-
-	verifySegments(t, conf, p, res, playlistPath, expectedStatus)
-}
-
-func startEgress(t *testing.T, conf *testConfig, req *livekit.StartEgressRequest) string {
-	// send start request
-	info, err := conf.rpcClient.SendRequest(context.Background(), req)
-
-	// check returned egress info
-	require.NoError(t, err)
-	require.Empty(t, info.Error)
-	require.NotEmpty(t, info.EgressId)
-	require.Equal(t, conf.RoomName, info.RoomName)
-	require.Equal(t, livekit.EgressStatus_EGRESS_STARTING, info.Status)
-
-	// check status
-	if conf.HealthPort != 0 {
-		status := getStatus(t, conf.svc)
-		require.Contains(t, status, info.EgressId)
-	}
-
-	// wait
-	time.Sleep(time.Second * 5)
-
-	// check active update
-	checkUpdate(t, conf.updates, info.EgressId, livekit.EgressStatus_EGRESS_ACTIVE)
-
-	return info.EgressId
-}
-
-func stopEgress(t *testing.T, conf *testConfig, egressID string) *livekit.EgressInfo {
-	// send stop request
-	info, err := conf.rpcClient.SendRequest(context.Background(), &livekit.EgressRequest{
-		EgressId: egressID,
-		Request: &livekit.EgressRequest_Stop{
-			Stop: &livekit.StopEgressRequest{
-				EgressId: egressID,
-			},
-		},
-	})
-
-	// check returned egress info
-	require.NoError(t, err)
-	require.Empty(t, info.Error)
-	require.NotEmpty(t, info.StartedAt)
-	require.Equal(t, livekit.EgressStatus_EGRESS_ENDING, info.Status)
-
-	// check complete update
-	return checkStoppedEgress(t, conf, egressID, livekit.EgressStatus_EGRESS_COMPLETE)
-}
-
-func checkStoppedEgress(t *testing.T, conf *testConfig, egressID string, expectedStatus livekit.EgressStatus) *livekit.EgressInfo {
-	// check ending update
-	checkUpdate(t, conf.updates, egressID, livekit.EgressStatus_EGRESS_ENDING)
-
-	info := checkUpdate(t, conf.updates, egressID, expectedStatus)
-
-	// check status
-	if conf.HealthPort != 0 {
-		status := getStatus(t, conf.svc)
-		require.Len(t, status, 1)
-	}
-
-	return info
-}
-
-func getStatus(t *testing.T, svc *service.Service) map[string]interface{} {
-	b, err := svc.Status()
-	require.NoError(t, err)
-
-	status := make(map[string]interface{})
-	err = json.Unmarshal(b, &status)
-	require.NoError(t, err)
-
-	return status
-}
-
-func checkUpdate(t *testing.T, sub utils.PubSub, egressID string, status livekit.EgressStatus) *livekit.EgressInfo {
-	for {
-		select {
-		case msg := <-sub.Channel():
-			b := sub.Payload(msg)
-			info := &livekit.EgressInfo{}
-			require.NoError(t, proto.Unmarshal(b, info))
-
-			if info.EgressId != egressID {
-				continue
-			}
-
-			if status == livekit.EgressStatus_EGRESS_FAILED {
-				require.NotEmpty(t, info.Error)
-			} else {
-				require.Empty(t, info.Error)
-			}
-			require.Equal(t, egressID, info.EgressId)
-			require.Equal(t, status, info.Status)
-			return info
-
-		case <-time.After(time.Second * 30):
-			t.Fatal("no update from results channel")
-			return nil
-		}
-	}
-=======
 	RunTestSuite(t, conf, rpcClient, rpcServer)
->>>>>>> f7574fab
 }