--- conflicted
+++ resolved
@@ -71,7 +71,7 @@
 	conf := getTestConfig(t)
 
 	var room *lksdk.Room
-	//var p *sdkParams
+	var p *sdkParams
 
 	if strings.HasPrefix(conf.ApiKey, "API") {
 		roomName := os.Getenv("LIVEKIT_ROOM_NAME")
@@ -90,37 +90,6 @@
 		require.NoError(t, err)
 		defer room.Disconnect()
 
-<<<<<<< HEAD
-		publishSamplesToRoom(t, room, "opus", "vp8")
-	}
-
-	//t.Run("RoomCompositeFile", func(t *testing.T) {
-	//	testRoomCompositeFile(t, conf)
-	//})
-	//
-	//t.Run("RoomCompositeStream", func(t *testing.T) {
-	//	testRoomCompositeStream(t, conf)
-	//})
-	//
-	//if room == nil {
-	//	return
-	//}
-	//
-	//require.NoError(t, room.LocalParticipant.UnpublishTrack(p.audioTrackID))
-	//require.NoError(t, room.LocalParticipant.UnpublishTrack(p.videoTrackID))
-	//
-	//t.Run("TrackComposite", func(t *testing.T) {
-	//	testTrackComposite(t, conf, room)
-	//})
-	//
-	//t.Run("Track", func(t *testing.T) {
-	//	testTrack(t, conf, room)
-	//})
-
-	t.Run("TrackWS", func(t *testing.T) {
-		testTrackWebSocket(t, conf, room)
-	})
-=======
 		p = publishSamplesToRoom(t, room, params.MimeTypeOpus, params.MimeTypeVP8, false)
 	}
 
@@ -149,12 +118,17 @@
 		t.FailNow()
 	}
 
-	if !t.Run("Track", func(t *testing.T) {
-		testTrack(t, conf, room)
-	}) {
-		t.FailNow()
-	}
->>>>>>> 6400493e
+	if !t.Run("TrackFile", func(t *testing.T) {
+		testTrackFile(t, conf, room)
+	}) {
+		t.FailNow()
+	}
+
+	if !t.Run("TrackWebsocket", func(t *testing.T) {
+		testTrackWebsocket(t, conf, room)
+	}) {
+		t.FailNow()
+	}
 }
 
 func getTestConfig(t *testing.T) *config.Config {
@@ -266,28 +240,5 @@
 	require.NotEmpty(t, fileRes.Size)
 	require.NotEmpty(t, fileRes.Location)
 
-<<<<<<< HEAD
-	fileType := test.fileExtension
-	if fileType == "" {
-		fileType = test.fileType.String()
-	}
-
-	verify(t, filename, p, res, false, fileType)
-}
-
-func runWebSocketTest(t *testing.T, conf *config.Config, test *testCase, req *livekit.StartEgressRequest, filename string) {
-	p, err := params.GetPipelineParams(conf, req)
-	require.NoError(t, err)
-
-	rec, err := pipeline.New(conf, p)
-	require.NoError(t, err)
-
-	// record for ~30s. Takes about 5s to start
-	time.AfterFunc(time.Second*35, func() {
-		rec.Stop()
-	})
-	rec.Run()
-=======
 	verify(t, filepath, p, res, false)
->>>>>>> 6400493e
 }