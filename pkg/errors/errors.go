--- conflicted
+++ resolved
@@ -9,10 +9,8 @@
 )
 
 var (
-<<<<<<< HEAD
 	ErrNoConfig                   = psrpc.NewErrorf(psrpc.Internal, "missing config")
 	ErrInvalidRPC                 = psrpc.NewErrorf(psrpc.MalformedRequest, "invalid request")
-	ErrOddNumber                  = psrpc.NewErrorf(psrpc.InvalidArgument, "height and width must be even numbers")
 	ErrGhostPadFailed             = psrpc.NewErrorf(psrpc.Internal, "failed to add ghost pad to bin")
 	ErrStreamAlreadyExists        = psrpc.NewErrorf(psrpc.AlreadyExists, "stream already exists")
 	ErrNonStreamingPipeline       = psrpc.NewErrorf(psrpc.InvalidArgument, "UpdateStream called on non-streaming egress")
@@ -21,16 +19,6 @@
 	ErrInvalidTimestamp           = psrpc.NewErrorf(psrpc.Internal, "timestamping issue")
 	ErrNoCompatibleCodec          = psrpc.NewErrorf(psrpc.InvalidArgument, "no supported codec is compatible with all outputs")
 	ErrNoCompatibleFileOutputType = psrpc.NewErrorf(psrpc.InvalidArgument, "no supported file output type is compatible with the selected codecs")
-=======
-	ErrNoConfig             = psrpc.NewErrorf(psrpc.Internal, "missing config")
-	ErrInvalidRPC           = psrpc.NewErrorf(psrpc.MalformedRequest, "invalid request")
-	ErrGhostPadFailed       = psrpc.NewErrorf(psrpc.Internal, "failed to add ghost pad to bin")
-	ErrStreamAlreadyExists  = psrpc.NewErrorf(psrpc.AlreadyExists, "stream already exists")
-	ErrNonStreamingPipeline = psrpc.NewErrorf(psrpc.InvalidArgument, "UpdateStream called on non-streaming egress")
-	ErrEgressNotFound       = psrpc.NewErrorf(psrpc.NotFound, "egress not found")
-	ErrProfileNotFound      = psrpc.NewErrorf(psrpc.NotFound, "profile not found")
-	ErrInvalidTimestamp     = psrpc.NewErrorf(psrpc.Internal, "timestamping issue")
->>>>>>> 39f0fb62
 )
 
 func New(err string) error {
