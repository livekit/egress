// Copyright 2023 LiveKit, Inc.
//
// Licensed under the Apache License, Version 2.0 (the "License");
// you may not use this file except in compliance with the License.
// You may obtain a copy of the License at
//
//     http://www.apache.org/licenses/LICENSE-2.0
//
// Unless required by applicable law or agreed to in writing, software
// distributed under the License is distributed on an "AS IS" BASIS,
// WITHOUT WARRANTIES OR CONDITIONS OF ANY KIND, either express or implied.
// See the License for the specific language governing permissions and
// limitations under the License.

package input

import (
	"fmt"
<<<<<<< HEAD
	"strings"
	"sync"
=======
>>>>>>> cf060cc1

	"github.com/tinyzimmer/go-gst/gst"

	"github.com/livekit/egress/pkg/config"
	"github.com/livekit/egress/pkg/errors"
	"github.com/livekit/egress/pkg/pipeline/builder"
	"github.com/livekit/egress/pkg/types"
	"github.com/livekit/protocol/logger"
)

const audioMixerLatency = uint64(2e9)

type audioInput struct {
	mu      sync.Mutex
	trackID string

	src     []*gst.Element
	srcPad  *gst.Pad
	testSrc []*gst.Element
	mixer   []*gst.Element
	encoder *gst.Element
}

func (a *audioInput) buildWebInput(p *config.PipelineConfig) error {
	pulseSrc, err := gst.NewElement("pulsesrc")
	if err != nil {
		return errors.ErrGstPipelineError(err)
	}
	if err = pulseSrc.SetProperty("device", fmt.Sprintf("%s.monitor", p.Info.EgressId)); err != nil {
		return errors.ErrGstPipelineError(err)
	}
	a.src = []*gst.Element{pulseSrc}

	return a.buildConverter(p)
}

func (a *audioInput) buildSDKInput(p *config.PipelineConfig) error {
	if p.AudioTrack != nil {
		if err := a.buildAppSource(p.AudioTrack); err != nil {
			return err
		}
		if err := a.buildConverter(p); err != nil {
			return err
		}
	}

	if err := a.buildTestSrc(p); err != nil {
		return err
	}

	return a.buildMixer(p)
}

func (a *audioInput) buildAppSource(track *config.TrackSource) error {
	a.trackID = track.TrackID

	track.AppSrc.Element.SetArg("format", "time")
	if err := track.AppSrc.Element.SetProperty("is-live", true); err != nil {
		return err
	}
	a.src = []*gst.Element{track.AppSrc.Element}

	switch track.MimeType {
	case types.MimeTypeOpus:
		if err := track.AppSrc.Element.SetProperty("caps", gst.NewCapsFromString(fmt.Sprintf(
			"application/x-rtp,media=audio,payload=%d,encoding-name=OPUS,clock-rate=%d",
			track.PayloadType, track.ClockRate,
		))); err != nil {
			return errors.ErrGstPipelineError(err)
		}

		rtpOpusDepay, err := gst.NewElement("rtpopusdepay")
		if err != nil {
			return errors.ErrGstPipelineError(err)
		}

		opusDec, err := gst.NewElement("opusdec")
		if err != nil {
			return errors.ErrGstPipelineError(err)
		}

		a.src = append(a.src, rtpOpusDepay, opusDec)

	default:
		return errors.ErrNotSupported(string(track.MimeType))
	}

	return nil
}

func (a *audioInput) buildConverter(p *config.PipelineConfig) error {
	audioQueue, err := builder.BuildQueue("audio_input_queue", p.Latency, true)
	if err != nil {
		return err
	}

	audioConvert, err := gst.NewElement("audioconvert")
	if err != nil {
		return errors.ErrGstPipelineError(err)
	}

	audioResample, err := gst.NewElement("audioresample")
	if err != nil {
		return errors.ErrGstPipelineError(err)
	}

	capsFilter, err := newAudioCapsFilter(p)
	if err != nil {
		return err
	}

	a.src = append(a.src, audioQueue, audioConvert, audioResample, capsFilter)
	return nil
}

func (a *audioInput) buildTestSrc(p *config.PipelineConfig) error {
	audioTestSrc, err := gst.NewElement("audiotestsrc")
	if err != nil {
		return errors.ErrGstPipelineError(err)
	}
	if err = audioTestSrc.SetProperty("volume", 0.0); err != nil {
		return errors.ErrGstPipelineError(err)
	}
	if err = audioTestSrc.SetProperty("do-timestamp", true); err != nil {
		return errors.ErrGstPipelineError(err)
	}
	if err = audioTestSrc.SetProperty("is-live", true); err != nil {
		return errors.ErrGstPipelineError(err)
	}

	audioCaps, err := newAudioCapsFilter(p)
	if err != nil {
		return err
	}

	a.testSrc = []*gst.Element{audioTestSrc, audioCaps}
	return nil
}

func (a *audioInput) buildMixer(p *config.PipelineConfig) error {
	audioMixer, err := gst.NewElement("audiomixer")
	if err != nil {
		return errors.ErrGstPipelineError(err)
	}
	if err = audioMixer.SetProperty("latency", audioMixerLatency); err != nil {
		return errors.ErrGstPipelineError(err)
	}

	mixedCaps, err := newAudioCapsFilter(p)
	if err != nil {
		return err
	}

	a.mixer = []*gst.Element{audioMixer, mixedCaps}
	return nil
}

func (a *audioInput) buildEncoder(p *config.PipelineConfig) error {
	switch p.AudioOutCodec {
	case types.MimeTypeOpus:
		encoder, err := gst.NewElement("opusenc")
		if err != nil {
			return errors.ErrGstPipelineError(err)
		}
		if err = encoder.SetProperty("bitrate", int(p.AudioBitrate*1000)); err != nil {
			return errors.ErrGstPipelineError(err)
		}
		a.encoder = encoder

	case types.MimeTypeAAC:
		encoder, err := gst.NewElement("faac")
		if err != nil {
			return errors.ErrGstPipelineError(err)
		}
		if err = encoder.SetProperty("bitrate", int(p.AudioBitrate*1000)); err != nil {
			return errors.ErrGstPipelineError(err)
		}
		a.encoder = encoder

	case types.MimeTypeRawAudio:
		return nil

	default:
		return errors.ErrNotSupported(string(p.AudioOutCodec))
	}

	return nil
}

func newAudioCapsFilter(p *config.PipelineConfig) (*gst.Element, error) {
	var caps *gst.Caps
	switch p.AudioOutCodec {
	case types.MimeTypeOpus, types.MimeTypeRawAudio:
		caps = gst.NewCapsFromString(
			"audio/x-raw,format=S16LE,layout=interleaved,rate=48000,channels=2",
		)
	case types.MimeTypeAAC:
		caps = gst.NewCapsFromString(fmt.Sprintf(
			"audio/x-raw,format=S16LE,layout=interleaved,rate=%d,channels=2",
			p.AudioFrequency,
		))
	default:
		return nil, errors.ErrNotSupported(string(p.AudioOutCodec))
	}

	capsFilter, err := gst.NewElement("capsfilter")
	if err != nil {
		return nil, errors.ErrGstPipelineError(err)
	}
	if err = capsFilter.SetProperty("caps", caps); err != nil {
		return nil, errors.ErrGstPipelineError(err)
	}

	return capsFilter, nil
}

func (a *audioInput) link() (*gst.GhostPad, error) {
	if a.src != nil {
		// link src elements
		if err := gst.ElementLinkMany(a.src...); err != nil {
			return nil, errors.ErrGstPipelineError(err)
		}
	}

	if a.testSrc != nil {
		// link test src elements
		if err := gst.ElementLinkMany(a.testSrc...); err != nil {
			return nil, errors.ErrGstPipelineError(err)
		}
	}

	if a.mixer != nil {
		if a.src != nil {
			// link src to mixer
			a.srcPad = a.mixer[0].GetRequestPad("sink_%u")
			if err := builder.LinkPads(
				"audio src", builder.GetSrcPad(a.src),
				"audio mixer", a.srcPad,
			); err != nil {
				return nil, err
			}
		}

		if a.testSrc != nil {
			// link test src to mixer
			if err := builder.LinkPads(
				"audio test src", builder.GetSrcPad(a.testSrc),
				"audio mixer", a.mixer[0].GetRequestPad("sink_%u"),
			); err != nil {
				return nil, err
			}
		}

		if err := gst.ElementLinkMany(a.mixer...); err != nil {
			return nil, errors.ErrGstPipelineError(err)
		}
	}

	var ghostPad *gst.Pad
	if a.encoder != nil {
		if a.mixer != nil {
			// link mixer to encoder
			if err := builder.LinkPads(
				"audio mixer", builder.GetSrcPad(a.mixer),
				"audio encoder", a.encoder.GetStaticPad("sink"),
			); err != nil {
				return nil, err
			}
		} else {
			// link src to encoder
			if err := builder.LinkPads(
				"audio src", builder.GetSrcPad(a.src),
				"audio encoder", a.encoder.GetStaticPad("sink"),
			); err != nil {
				return nil, err
			}
		}
		ghostPad = a.encoder.GetStaticPad("src")
	} else if a.mixer != nil {
		ghostPad = builder.GetSrcPad(a.mixer)
	} else {
		ghostPad = builder.GetSrcPad(a.src)
	}

	return gst.NewGhostPad("audio_src", ghostPad), nil
}

func (a *audioInput) linkAppSrc() error {
	a.srcPad = a.mixer[0].GetRequestPad("sink_%u")

	if err := gst.ElementLinkMany(a.src...); err != nil {
		return errors.ErrGstPipelineError(err)
	}

	if err := builder.LinkPads(
		"audio src", builder.GetSrcPad(a.src),
		"audio mixer", a.srcPad,
	); err != nil {
		return err
	}

	return nil
}

func (a *audioInput) removeAppSrc(bin *gst.Bin) error {
	// change state
	for _, e := range a.src {
		if err := e.SetState(gst.StateNull); err != nil {
			logger.Errorw("failed to stop audio src", err)
		}
	}

	// unlink
	builder.GetSrcPad(a.src).Unlink(a.srcPad)

	// remove elements
	if err := bin.RemoveMany(a.src...); err != nil {
		return errors.ErrGstPipelineError(err)
	}

	// release elements and pads
	a.mixer[0].ReleaseRequestPad(a.srcPad)
	a.src = nil
	a.srcPad = nil
	a.trackID = ""

	return nil
}<|MERGE_RESOLUTION|>--- conflicted
+++ resolved
@@ -16,11 +16,7 @@
 
 import (
 	"fmt"
-<<<<<<< HEAD
-	"strings"
 	"sync"
-=======
->>>>>>> cf060cc1
 
 	"github.com/tinyzimmer/go-gst/gst"
 
