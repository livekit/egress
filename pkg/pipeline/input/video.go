--- conflicted
+++ resolved
@@ -88,7 +88,6 @@
 		}
 	}
 
-<<<<<<< HEAD
 	if err := v.buildTestSrc(p); err != nil {
 		return err
 	}
@@ -99,12 +98,6 @@
 func (v *videoInput) buildAppSource(p *config.PipelineConfig, track *config.TrackSource) error {
 	v.trackID = track.TrackID
 
-=======
-	return nil
-}
-
-func (v *videoInput) buildAppSource(p *config.PipelineConfig, track *config.TrackSource) error {
->>>>>>> 6a79200a
 	track.AppSrc.Element.SetArg("format", "time")
 	if err := track.AppSrc.Element.SetProperty("is-live", true); err != nil {
 		return errors.ErrGstPipelineError(err)
@@ -113,19 +106,10 @@
 	v.src = append(v.src, track.AppSrc.Element)
 	switch {
 	case strings.EqualFold(track.Codec.MimeType, string(types.MimeTypeH264)):
-<<<<<<< HEAD
-		if err := track.AppSrc.Element.SetProperty("caps", gst.NewCapsFromString(
-			fmt.Sprintf(
-				"application/x-rtp,media=video,payload=%d,encoding-name=H264,clock-rate=%d",
-				track.Codec.PayloadType, track.Codec.ClockRate,
-			),
-		)); err != nil {
-=======
 		if err := track.AppSrc.Element.SetProperty("caps", gst.NewCapsFromString(fmt.Sprintf(
 			"application/x-rtp,media=video,payload=%d,encoding-name=H264,clock-rate=%d",
 			track.Codec.PayloadType, track.Codec.ClockRate,
 		))); err != nil {
->>>>>>> 6a79200a
 			return errors.ErrGstPipelineError(err)
 		}
 
