--- conflicted
+++ resolved
@@ -16,12 +16,8 @@
 
 import (
 	"fmt"
-<<<<<<< HEAD
-	"strings"
 	"sync"
 	"unsafe"
-=======
->>>>>>> cf060cc1
 
 	"github.com/tinyzimmer/go-glib/glib"
 	"github.com/tinyzimmer/go-gst/gst"
@@ -156,17 +152,10 @@
 			return nil
 		}
 
-<<<<<<< HEAD
-	case strings.EqualFold(track.Codec.MimeType, string(types.MimeTypeVP8)):
-		if err := track.AppSrc.Element.SetProperty("caps", gst.NewCapsFromString(fmt.Sprintf(
-			"application/x-rtp,media=video,payload=%d,encoding-name=VP8,clock-rate=%d",
-			track.Codec.PayloadType, track.Codec.ClockRate,
-=======
 	case types.MimeTypeVP8:
 		if err := track.AppSrc.Element.SetProperty("caps", gst.NewCapsFromString(fmt.Sprintf(
 			"application/x-rtp,media=video,payload=%d,encoding-name=VP8,clock-rate=%d",
 			track.PayloadType, track.ClockRate,
->>>>>>> cf060cc1
 		))); err != nil {
 			return errors.ErrGstPipelineError(err)
 		}
