--- conflicted
+++ resolved
@@ -41,7 +41,6 @@
 		bin: gst.NewBin("input"),
 	}
 
-<<<<<<< HEAD
 	// set up callbacks
 	if p.RequestType == types.RequestTypeParticipant {
 		p.OnTrackAdded = func(track *config.TrackSource) {
@@ -68,8 +67,6 @@
 		}
 	}
 
-=======
->>>>>>> 918f62c9
 	// build input
 	if p.AudioEnabled {
 		if err := b.buildAudioInput(p); err != nil {
