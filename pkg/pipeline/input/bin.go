package input

import (
	"fmt"

	"github.com/tinyzimmer/go-gst/gst"

	"github.com/livekit/egress/pkg/errors"
	"github.com/livekit/egress/pkg/pipeline/source"
)

type Bin struct {
	source.Source

	bin *gst.Bin

	audioElements []*gst.Element
	audioQueue    *gst.Element

	videoElements []*gst.Element
	videoQueue    *gst.Element

	mux *gst.Element
}

func (b *Bin) Bin() *gst.Bin {
	return b.bin
}

func (b *Bin) Element() *gst.Element {
	return b.bin.Element
}

func (b *Bin) Link() error {
	// link audio elements
	if b.audioQueue != nil {
		if err := gst.ElementLinkMany(b.audioElements...); err != nil {
			return err
		}

		if b.mux != nil {
			// Different muxers use different pad naming
			muxAudioPad := b.mux.GetRequestPad("audio")
			if muxAudioPad == nil {
<<<<<<< HEAD
				muxAudioPad = b.mux.GetRequestPad("audio_0")
			}
			if muxAudioPad == nil {
				return fmt.Errorf("No audio pad found")
=======
				muxAudioPad = b.mux.GetRequestPad("audio_%u")
>>>>>>> 712a0112
			}
			if muxAudioPad == nil {
				return fmt.Errorf("No audio pad found")
			}

			if linkReturn := b.audioQueue.GetStaticPad("src").Link(muxAudioPad); linkReturn != gst.PadLinkOK {
				return errors.ErrPadLinkFailed("audio mux", linkReturn.String())
			}
		}
	}

	// link video elements
	if b.videoQueue != nil {
		if err := gst.ElementLinkMany(b.videoElements...); err != nil {
			return err
		}

		if b.mux != nil {
			// Different muxers use different pad naming
			muxVideoPad := b.mux.GetRequestPad("video")
			if muxVideoPad == nil {
<<<<<<< HEAD
				muxVideoPad = b.mux.GetRequestPad("video_0")
			}
			if muxVideoPad == nil {
				return fmt.Errorf("No video pad found")
			}
=======
				muxVideoPad = b.mux.GetRequestPad("video_%u")
			}
			if muxVideoPad == nil {
				return fmt.Errorf("No video pad found")
			}
>>>>>>> 712a0112
			if linkReturn := b.videoQueue.GetStaticPad("src").Link(muxVideoPad); linkReturn != gst.PadLinkOK {
				return errors.ErrPadLinkFailed("video mux", linkReturn.String())
			}
		}
	}

	return nil
}<|MERGE_RESOLUTION|>--- conflicted
+++ resolved
@@ -42,14 +42,7 @@
 			// Different muxers use different pad naming
 			muxAudioPad := b.mux.GetRequestPad("audio")
 			if muxAudioPad == nil {
-<<<<<<< HEAD
-				muxAudioPad = b.mux.GetRequestPad("audio_0")
-			}
-			if muxAudioPad == nil {
-				return fmt.Errorf("No audio pad found")
-=======
 				muxAudioPad = b.mux.GetRequestPad("audio_%u")
->>>>>>> 712a0112
 			}
 			if muxAudioPad == nil {
 				return fmt.Errorf("No audio pad found")
@@ -71,19 +64,11 @@
 			// Different muxers use different pad naming
 			muxVideoPad := b.mux.GetRequestPad("video")
 			if muxVideoPad == nil {
-<<<<<<< HEAD
-				muxVideoPad = b.mux.GetRequestPad("video_0")
-			}
-			if muxVideoPad == nil {
-				return fmt.Errorf("No video pad found")
-			}
-=======
 				muxVideoPad = b.mux.GetRequestPad("video_%u")
 			}
 			if muxVideoPad == nil {
 				return fmt.Errorf("No video pad found")
 			}
->>>>>>> 712a0112
 			if linkReturn := b.videoQueue.GetStaticPad("src").Link(muxVideoPad); linkReturn != gst.PadLinkOK {
 				return errors.ErrPadLinkFailed("video mux", linkReturn.String())
 			}
