// Copyright 2023 LiveKit, Inc.
//
// Licensed under the Apache License, Version 2.0 (the "License");
// you may not use this file except in compliance with the License.
// You may obtain a copy of the License at
//
//     http://www.apache.org/licenses/LICENSE-2.0
//
// Unless required by applicable law or agreed to in writing, software
// distributed under the License is distributed on an "AS IS" BASIS,
// WITHOUT WARRANTIES OR CONDITIONS OF ANY KIND, either express or implied.
// See the License for the specific language governing permissions and
// limitations under the License.

package input

import (
	"context"

	"github.com/tinyzimmer/go-gst/gst"

	"github.com/livekit/egress/pkg/config"
	"github.com/livekit/egress/pkg/errors"
	"github.com/livekit/egress/pkg/types"
	"github.com/livekit/protocol/tracer"
	lksdk "github.com/livekit/server-sdk-go"
)

type Bin struct {
	bin *gst.Bin

	audio *audioInput
	video *videoInput
}

func New(ctx context.Context, pipeline *gst.Pipeline, p *config.PipelineConfig) (*Bin, error) {
	ctx, span := tracer.Start(ctx, "Input.New")
	defer span.End()

	b := &Bin{
		bin: gst.NewBin("input"),
	}
<<<<<<< HEAD

	// set up callbacks
	if p.RequestType == types.RequestTypeParticipant {
		p.OnTrackAdded = func(track *config.TrackSource) {
			var err error
			if track.Kind == lksdk.TrackKindAudio {
				err = b.addAudioInput(p, track)
			} else {
				err = b.addVideoInput(p, track)
			}
			if err != nil {
				p.OnFailure(err)
			}
		}
		p.OnTrackRemoved = func(trackID string) {
			var err error
			if b.audio.trackID == trackID {
				err = b.removeAudioInput()
			} else if b.video.trackID == trackID {
				err = b.removeVideoInput()
			}
			if err != nil {
				p.OnFailure(err)
			}
		}
	}

	// build audio input
=======
>>>>>>> 943b5d6e
	if p.AudioEnabled {
		if err := b.buildAudioInput(p); err != nil {
			return nil, err
		}
	}
<<<<<<< HEAD

	// build video input
=======
>>>>>>> 943b5d6e
	if p.VideoEnabled {
		if err := b.buildVideoInput(p); err != nil {
			return nil, err
		}
	}
<<<<<<< HEAD

	// add bin to pipeline
=======
>>>>>>> 943b5d6e
	if err := pipeline.Add(b.bin.Element); err != nil {
		return nil, errors.ErrGstPipelineError(err)
	}

	return b, nil
}

func (b *Bin) buildAudioInput(p *config.PipelineConfig) error {
	a := &audioInput{}
<<<<<<< HEAD
	a.mu.Lock()
	defer a.mu.Unlock()

	switch p.SourceType {
	case types.SourceTypeSDK:
		// build sdk input
		if err := a.buildSDKInput(p); err != nil {
=======

	switch p.SourceType {
	case types.SourceTypeSDK:
		if err := a.buildAppSource(p); err != nil {
>>>>>>> 943b5d6e
			return err
		}

	case types.SourceTypeWeb:
<<<<<<< HEAD
		// build web input
		if err := a.buildWebInput(p); err != nil {
=======
		if err := a.buildWebSource(p); err != nil {
>>>>>>> 943b5d6e
			return err
		}
	}

	if p.AudioTranscoding {
<<<<<<< HEAD
		// build encoder
=======
>>>>>>> 943b5d6e
		if err := a.buildEncoder(p); err != nil {
			return err
		}
	}

<<<<<<< HEAD
	// add elements to bin
=======
	// Add elements to bin
>>>>>>> 943b5d6e
	if err := b.bin.AddMany(a.src...); err != nil {
		return errors.ErrGstPipelineError(err)
	}
	if err := b.bin.AddMany(a.testSrc...); err != nil {
		return errors.ErrGstPipelineError(err)
	}
	if err := b.bin.AddMany(a.mixer...); err != nil {
		return errors.ErrGstPipelineError(err)
	}
	if a.encoder != nil {
		if err := b.bin.Add(a.encoder); err != nil {
			return errors.ErrGstPipelineError(err)
		}
	}

	b.audio = a
	return nil
}

func (b *Bin) buildVideoInput(p *config.PipelineConfig) error {
	v := &videoInput{}
<<<<<<< HEAD
	v.mu.Lock()
	defer v.mu.Unlock()

	switch p.SourceType {
	case types.SourceTypeSDK:
		// build sdk input
		if err := v.buildSDKInput(p); err != nil {
=======

	switch p.SourceType {
	case types.SourceTypeSDK:
		if err := v.buildAppSource(p); err != nil {
>>>>>>> 943b5d6e
			return err
		}

	case types.SourceTypeWeb:
<<<<<<< HEAD
		// build web input
		if err := v.buildWebInput(p); err != nil {
=======
		if err := v.buildWebSource(p); err != nil {
>>>>>>> 943b5d6e
			return err
		}
	}

	if p.VideoTranscoding {
<<<<<<< HEAD
		// build encoder
=======
>>>>>>> 943b5d6e
		if err := v.buildEncoder(p); err != nil {
			return err
		}
	}

<<<<<<< HEAD
	// add elements to bin
	if err := b.bin.AddMany(v.src...); err != nil {
		return errors.ErrGstPipelineError(err)
	}
	if err := b.bin.AddMany(v.testSrc...); err != nil {
		return errors.ErrGstPipelineError(err)
	}
	if v.selector != nil {
		if err := b.bin.Add(v.selector); err != nil {
			return errors.ErrGstPipelineError(err)
		}
	}
=======
	// Add elements to bin
	if err := b.bin.AddMany(v.src...); err != nil {
		return errors.ErrGstPipelineError(err)
	}
>>>>>>> 943b5d6e
	if err := b.bin.AddMany(v.encoder...); err != nil {
		return errors.ErrGstPipelineError(err)
	}

	b.video = v
	return nil
}

<<<<<<< HEAD
func (b *Bin) addAudioInput(p *config.PipelineConfig, track *config.TrackSource) error {
	b.audio.mu.Lock()
	defer b.audio.mu.Unlock()

	// build appsrc
	if err := b.audio.buildAppSource(track); err != nil {
		return err
	}
	if err := b.audio.buildConverter(p); err != nil {
		return err
	}

	// add appsrc to bin
	if err := b.bin.AddMany(b.audio.src...); err != nil {
		return errors.ErrGstPipelineError(err)
	}

	// link appsrc
	if err := b.audio.linkAppSrc(); err != nil {
		return err
	}

	b.bin.SyncStateWithParent()
	return nil
}

func (b *Bin) addVideoInput(p *config.PipelineConfig, track *config.TrackSource) error {
	b.video.mu.Lock()
	defer b.video.mu.Unlock()

	// build appsrc
	if err := b.video.buildAppSource(p, track); err != nil {
		return err
	}

	// add appsrc to bin
	if err := b.bin.AddMany(b.video.src...); err != nil {
		return errors.ErrGstPipelineError(err)
	}

	// link appsrc
	if err := b.video.linkAppSrc(); err != nil {
		return err
	}

	b.bin.SyncStateWithParent()
	return nil
}

func (b *Bin) removeAudioInput() error {
	b.audio.mu.Lock()
	defer b.audio.mu.Unlock()

	return b.audio.removeAppSrc(b.bin)
}

func (b *Bin) removeVideoInput() error {
	b.video.mu.Lock()
	defer b.video.mu.Unlock()

	return b.video.removeAppSrc(b.bin)
}

=======
>>>>>>> 943b5d6e
func (b *Bin) Link() (audioPad, videoPad *gst.GhostPad, err error) {
	// link audio elements
	if b.audio != nil {
		audioPad, err = b.audio.link()
		if err != nil {
			return
		}
		if !b.bin.AddPad(audioPad.Pad) {
			err = errors.ErrGhostPadFailed
			return
		}
	}

	// link video elements
	if b.video != nil {
		videoPad, err = b.video.link()
		if err != nil {
			return
		}
		if !b.bin.AddPad(videoPad.Pad) {
			err = errors.ErrGhostPadFailed
			return
		}
	}

	return
}<|MERGE_RESOLUTION|>--- conflicted
+++ resolved
@@ -40,7 +40,6 @@
 	b := &Bin{
 		bin: gst.NewBin("input"),
 	}
-<<<<<<< HEAD
 
 	// set up callbacks
 	if p.RequestType == types.RequestTypeParticipant {
@@ -69,28 +68,20 @@
 	}
 
 	// build audio input
-=======
->>>>>>> 943b5d6e
 	if p.AudioEnabled {
 		if err := b.buildAudioInput(p); err != nil {
 			return nil, err
 		}
 	}
-<<<<<<< HEAD
 
 	// build video input
-=======
->>>>>>> 943b5d6e
 	if p.VideoEnabled {
 		if err := b.buildVideoInput(p); err != nil {
 			return nil, err
 		}
 	}
-<<<<<<< HEAD
 
 	// add bin to pipeline
-=======
->>>>>>> 943b5d6e
 	if err := pipeline.Add(b.bin.Element); err != nil {
 		return nil, errors.ErrGstPipelineError(err)
 	}
@@ -100,7 +91,6 @@
 
 func (b *Bin) buildAudioInput(p *config.PipelineConfig) error {
 	a := &audioInput{}
-<<<<<<< HEAD
 	a.mu.Lock()
 	defer a.mu.Unlock()
 
@@ -108,41 +98,24 @@
 	case types.SourceTypeSDK:
 		// build sdk input
 		if err := a.buildSDKInput(p); err != nil {
-=======
-
-	switch p.SourceType {
-	case types.SourceTypeSDK:
-		if err := a.buildAppSource(p); err != nil {
->>>>>>> 943b5d6e
 			return err
 		}
 
 	case types.SourceTypeWeb:
-<<<<<<< HEAD
 		// build web input
 		if err := a.buildWebInput(p); err != nil {
-=======
-		if err := a.buildWebSource(p); err != nil {
->>>>>>> 943b5d6e
 			return err
 		}
 	}
 
 	if p.AudioTranscoding {
-<<<<<<< HEAD
 		// build encoder
-=======
->>>>>>> 943b5d6e
 		if err := a.buildEncoder(p); err != nil {
 			return err
 		}
 	}
 
-<<<<<<< HEAD
 	// add elements to bin
-=======
-	// Add elements to bin
->>>>>>> 943b5d6e
 	if err := b.bin.AddMany(a.src...); err != nil {
 		return errors.ErrGstPipelineError(err)
 	}
@@ -164,7 +137,6 @@
 
 func (b *Bin) buildVideoInput(p *config.PipelineConfig) error {
 	v := &videoInput{}
-<<<<<<< HEAD
 	v.mu.Lock()
 	defer v.mu.Unlock()
 
@@ -172,37 +144,23 @@
 	case types.SourceTypeSDK:
 		// build sdk input
 		if err := v.buildSDKInput(p); err != nil {
-=======
-
-	switch p.SourceType {
-	case types.SourceTypeSDK:
-		if err := v.buildAppSource(p); err != nil {
->>>>>>> 943b5d6e
 			return err
 		}
 
 	case types.SourceTypeWeb:
-<<<<<<< HEAD
 		// build web input
 		if err := v.buildWebInput(p); err != nil {
-=======
-		if err := v.buildWebSource(p); err != nil {
->>>>>>> 943b5d6e
 			return err
 		}
 	}
 
 	if p.VideoTranscoding {
-<<<<<<< HEAD
 		// build encoder
-=======
->>>>>>> 943b5d6e
 		if err := v.buildEncoder(p); err != nil {
 			return err
 		}
 	}
 
-<<<<<<< HEAD
 	// add elements to bin
 	if err := b.bin.AddMany(v.src...); err != nil {
 		return errors.ErrGstPipelineError(err)
@@ -215,12 +173,6 @@
 			return errors.ErrGstPipelineError(err)
 		}
 	}
-=======
-	// Add elements to bin
-	if err := b.bin.AddMany(v.src...); err != nil {
-		return errors.ErrGstPipelineError(err)
-	}
->>>>>>> 943b5d6e
 	if err := b.bin.AddMany(v.encoder...); err != nil {
 		return errors.ErrGstPipelineError(err)
 	}
@@ -229,7 +181,6 @@
 	return nil
 }
 
-<<<<<<< HEAD
 func (b *Bin) addAudioInput(p *config.PipelineConfig, track *config.TrackSource) error {
 	b.audio.mu.Lock()
 	defer b.audio.mu.Unlock()
@@ -293,8 +244,6 @@
 	return b.video.removeAppSrc(b.bin)
 }
 
-=======
->>>>>>> 943b5d6e
 func (b *Bin) Link() (audioPad, videoPad *gst.GhostPad, err error) {
 	// link audio elements
 	if b.audio != nil {
