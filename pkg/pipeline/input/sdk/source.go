--- conflicted
+++ resolved
@@ -268,15 +268,10 @@
 	for time.Now().Before(deadline) {
 		for _, p := range s.room.GetParticipants() {
 			for _, track := range p.Tracks() {
-<<<<<<< HEAD
 				trackID := track.SID()
 				if _, ok := expecting[trackID]; ok {
 					if pub, ok := track.(*lksdk.RemoteTrackPublication); ok {
 						pub.OnRTCP(s.sync.onRTCP)
-=======
-				if _, ok := expecting[track.SID()]; ok {
-					if pub, ok := track.(*lksdk.RemoteTrackPublication); ok {
->>>>>>> 125e8313
 						err := pub.SetSubscribed(true)
 						if err != nil {
 							return err
