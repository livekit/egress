--- conflicted
+++ resolved
@@ -495,22 +495,6 @@
 			p.onStatusUpdate(ctx, p.Info)
 		}
 
-<<<<<<< HEAD
-		p.Logger.Debugw("sending EOS to pipeline")
-		p.eosTimer = time.AfterFunc(eosTimeout, func() {
-			p.Logger.Errorw("pipeline frozen", nil)
-			p.Info.Error = "pipeline frozen"
-			p.stop()
-		})
-
-		switch s := p.in.Source.(type) {
-		case *source.SDKSource:
-			s.SendEOS()
-		case *source.WebSource:
-			p.pipeline.SendEvent(gst.NewEOSEvent())
-		}
-	})
-=======
 		go func() {
 			p.Logger.Debugw("sending EOS to pipeline")
 			p.eosTimer = time.AfterFunc(eosTimeout, func() {
@@ -527,7 +511,6 @@
 			}
 		}()
 	}
->>>>>>> a3f5b455
 }
 
 func (p *Pipeline) updateStartTime(startedAt int64) {
