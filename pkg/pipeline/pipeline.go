package pipeline

import (
	"context"
	"fmt"
	"os"
	"path"
	"regexp"
	"strings"
	"sync"
	"time"

	"github.com/tinyzimmer/go-glib/glib"
	"github.com/tinyzimmer/go-gst/gst"

	"github.com/livekit/egress/pkg/config"
	"github.com/livekit/egress/pkg/errors"
	"github.com/livekit/egress/pkg/pipeline/input"
	"github.com/livekit/egress/pkg/pipeline/input/sdk"
	"github.com/livekit/egress/pkg/pipeline/input/web"
	"github.com/livekit/egress/pkg/pipeline/output"
	"github.com/livekit/egress/pkg/pipeline/params"
	"github.com/livekit/egress/pkg/pipeline/sink"
	"github.com/livekit/protocol/livekit"
	"github.com/livekit/protocol/tracer"
)

const (
	pipelineSource    = "pipeline"
	eosTimeout        = time.Second * 30
	maxPendingUploads = 100

	fragmentOpenedMessage = "splitmuxsink-fragment-opened"
	fragmentClosedMessage = "splitmuxsink-fragment-closed"
	fragmentLocation      = "location"
	fragmentRunningTime   = "running-time"

	elementGstRtmp2Sink = "GstRtmp2Sink"
	elementGstAppSrc    = "GstAppSrc"
)

type Pipeline struct {
	*params.Params

	// gstreamer
	pipeline *gst.Pipeline
	in       input.Input
	out      *output.OutputBin
	loop     *glib.MainLoop

	// internal
	mu         sync.Mutex
	playing    bool
	limitTimer *time.Timer
	closed     chan struct{}
	closeOnce  sync.Once
	eosTimer   *time.Timer

	// segments
	playlistWriter *sink.PlaylistWriter
	segmentsWg     sync.WaitGroup
	endedSegments  chan segmentUpdate

	// callbacks
	onStatusUpdate func(context.Context, *livekit.EgressInfo)
}

type segmentUpdate struct {
	endTime   int64
	localPath string
}

func New(ctx context.Context, conf *config.Config, p *params.Params) (*Pipeline, error) {
	ctx, span := tracer.Start(ctx, "Pipeline.New")
	defer span.End()

	// initialize gst
	go func() {
		_, span := tracer.Start(ctx, "gst.Init")
		defer span.End()
		gst.Init(nil)
		close(p.GstReady)
	}()

	// create input bin
	in, err := input.New(ctx, conf, p)
	if err != nil {
		return nil, err
	}

	// create output bin
	out, err := output.New(ctx, p)
	if err != nil {
		return nil, err
	}

	// create pipeline
	pipeline, err := gst.NewPipeline("pipeline")
	if err != nil {
		return nil, err
	}

	// add bins to pipeline
	if err = pipeline.Add(in.Element()); err != nil {
		return nil, err
	}

	// link input elements
	if err = in.Link(); err != nil {
		return nil, err
	}

	// link output elements. There is no "out" for HLS
	if out != nil {
		if err = pipeline.Add(out.Element()); err != nil {
			return nil, err
		}

		if err = out.Link(); err != nil {
			return nil, err
		}

		// link bins
		if err = in.Bin().Link(out.Element()); err != nil {
			return nil, err
		}
	}

	var playlistWriter *sink.PlaylistWriter
	if p.OutputType == params.OutputTypeHLS {
		playlistWriter, err = sink.NewPlaylistWriter(p)
		if err != nil {
			return nil, err
		}
	}

	return &Pipeline{
		Params:         p,
		pipeline:       pipeline,
		in:             in,
		out:            out,
		playlistWriter: playlistWriter,
		closed:         make(chan struct{}),
	}, nil
}

func (p *Pipeline) GetInfo() *livekit.EgressInfo {
	return p.Info
}

func (p *Pipeline) OnStatusUpdate(f func(context.Context, *livekit.EgressInfo)) {
	p.onStatusUpdate = f
}

func (p *Pipeline) Run(ctx context.Context) *livekit.EgressInfo {
	ctx, span := tracer.Start(ctx, "Pipeline.Run")
	defer span.End()

	p.Info.StartedAt = time.Now().UnixNano()
	defer func() {
		p.Info.EndedAt = time.Now().UnixNano()

		// update status
		if p.Info.Error != "" {
			p.Info.Status = livekit.EgressStatus_EGRESS_FAILED
		}

		switch p.Info.Status {
		case livekit.EgressStatus_EGRESS_STARTING:
		case livekit.EgressStatus_EGRESS_ACTIVE:
		case livekit.EgressStatus_EGRESS_ENDING:
			p.Info.Status = livekit.EgressStatus_EGRESS_COMPLETE
		}

		p.cleanup()
	}()

	// wait until room is ready
	start := p.in.StartRecording()
	if start != nil {
		select {
		case <-p.closed:
			p.in.Close()
			p.Info.Status = livekit.EgressStatus_EGRESS_ABORTED
			return p.Info
		case <-start:
			// continue
		}
	}

	// close when room ends
	go func() {
		<-p.in.EndRecording()
		p.SendEOS(ctx)
	}()

	// session limit timer
	p.startSessionLimitTimer(ctx)

	// add watch
	p.loop = glib.NewMainLoop(glib.MainContextDefault(), false)
	p.pipeline.GetPipelineBus().AddWatch(p.messageWatch)

	// set state to playing (this does not start the pipeline)
	if err := p.pipeline.SetState(gst.StatePlaying); err != nil {
		span.RecordError(err)
		p.Logger.Errorw("failed to set pipeline state", err)
		p.Info.Error = err.Error()
		return p.Info
	}

	if p.EgressType == params.EgressTypeSegmentedFile {
		p.startSegmentWorker()
		defer close(p.endedSegments)
	}

	// run main loop
	p.loop.Run()

	// close input source
	p.in.Close()

	// update endedAt from sdk source
	switch s := p.in.(type) {
	case *sdk.SDKInput:
		p.updateDuration(s.GetEndTime())
	}

	// skip upload if there was an error
	if p.Info.Error != "" {
		return p.Info
	}

	// upload file
	switch p.EgressType {
	case params.EgressTypeFile:
		var err error
		p.FileInfo.Location, p.FileInfo.Size, err = p.storeFile(ctx, p.LocalFilepath, p.StorageFilepath, p.OutputType)
		if err != nil {
			p.Info.Error = err.Error()
		}

		manifestLocalPath := fmt.Sprintf("%s.json", p.LocalFilepath)
		manifestStoragePath := fmt.Sprintf("%s.json", p.StorageFilepath)
		if err := p.storeManifest(ctx, manifestLocalPath, manifestStoragePath); err != nil {
			p.Logger.Errorw("could not store manifest", err)
		}

	case params.EgressTypeSegmentedFile:
		// wait for all pending upload jobs to finish
		if p.endedSegments != nil {
			p.segmentsWg.Wait()
		}

		if p.playlistWriter != nil {
			if err := p.playlistWriter.EOS(); err != nil {
				p.Logger.Errorw("failed to send EOS to playlist writer", err)
			}

			// upload the finalized playlist
			playlistStoragePath := p.GetStorageFilepath(p.PlaylistFilename)
			p.SegmentsInfo.PlaylistLocation, _, _ = p.storeFile(ctx, p.PlaylistFilename, playlistStoragePath, p.OutputType)

			manifestLocalPath := fmt.Sprintf("%s.json", p.PlaylistFilename)
			manifestStoragePath := fmt.Sprintf("%s.json", playlistStoragePath)
			if err := p.storeManifest(ctx, manifestLocalPath, manifestStoragePath); err != nil {
				p.Logger.Errorw("could not store manifest", err)
			}
		}
	}

	return p.Info
}

func (p *Pipeline) messageWatch(msg *gst.Message) bool {
	switch msg.Type() {
	case gst.MessageEOS:
		// EOS received - close and return
		if p.eosTimer != nil {
			p.eosTimer.Stop()
		}

		p.Logger.Debugw("EOS received, stopping pipeline")
		p.closeOnce.Do(func() {
			p.close(context.Background())
		})

<<<<<<< HEAD
	case *livekit.AliOSSUpload:
		location = "AliOSS"
		p.Logger.Debugw("uploading to alioss")
		destinationUrl, err = sink.UploadAliOSS(u, localFilePath, requestedPath, mime)

	default:
		destinationUrl = requestedPath
	}
=======
		p.stop()
		return false
>>>>>>> b719025d

	case gst.MessageError:
		// handle error if possible, otherwise close and return
		err, handled := p.handleError(msg.ParseError())
		if !handled {
			p.Info.Error = err.Error()
			p.stop()
			return false
		}

	case gst.MessageStateChanged:
		if p.playing {
			return true
		}

		_, newState := msg.ParseStateChanged()
		if newState != gst.StatePlaying {
			return true
		}

		switch msg.Source() {
		case sdk.AudioAppSource, sdk.VideoAppSource:
			switch s := p.in.(type) {
			case *sdk.SDKInput:
				s.Playing(msg.Source())
			}

		case pipelineSource:
			p.playing = true
			switch s := p.in.(type) {
			case *sdk.SDKInput:
				p.updateStartTime(s.GetStartTime())
			case *web.WebInput:
				p.updateStartTime(time.Now().UnixNano())
			}
		}

	case gst.MessageElement:
		s := msg.GetStructure()
		if s != nil {
			switch s.Name() {
			case fragmentOpenedMessage:
				filepath, t, err := getSegmentParamsFromGstStructure(s)
				if err != nil {
					p.Logger.Errorw("failed to retrieve segment parameters from event", err)
					return true
				}

				p.Logger.Debugw("fragment opened", "location", filepath, "running time", t)

				if p.playlistWriter != nil {
					if err = p.playlistWriter.StartSegment(filepath, t); err != nil {
						p.Logger.Errorw("failed to register new segment with playlist writer", err, "location", filepath, "running time", t)
						return true
					}
				}

			case fragmentClosedMessage:
				filepath, t, err := getSegmentParamsFromGstStructure(s)
				if err != nil {
					p.Logger.Errorw("failed to retrieve segment parameters from event", err, "location", filepath, "running time", t)
					return true
				}

				p.Logger.Debugw("fragment closed", "location", filepath, "running time", t)

				// We need to dispatch to a queue to:
				// 1. Avoid concurrent access to the SegmentsInfo structure
				// 2. Ensure that playlists are uploaded in the same order they are enqueued to avoid an older playlist overwriting a newer one
				if err = p.enqueueSegmentUpload(filepath, t); err != nil {
					p.Logger.Errorw("failed to end segment with playlist writer", err, "running time", t)
					return true
				}
			}
		}

	default:
		p.Logger.Debugw(msg.String())
	}

	return true
}

func (p *Pipeline) UpdateStream(ctx context.Context, req *livekit.UpdateStreamRequest) error {
	ctx, span := tracer.Start(ctx, "Pipeline.UpdateStream")
	defer span.End()

	if p.EgressType != params.EgressTypeStream {
		return errors.ErrInvalidRPC
	}

	for _, url := range req.AddOutputUrls {
		if err := p.VerifyUrl(url); err != nil {
			return err
		}
	}

	errs := make([]string, 0)

	now := time.Now().UnixNano()
	for _, url := range req.AddOutputUrls {
		if err := p.out.AddSink(url); err != nil {
			errs = append(errs, err.Error())
			continue
		}

		p.mu.Lock()
		streamInfo := &livekit.StreamInfo{
			Url:       url,
			StartedAt: now,
			Status:    livekit.StreamInfo_ACTIVE,
		}
		p.StreamInfo[url] = streamInfo
		p.Info.GetStream().Info = append(p.Info.GetStream().Info, streamInfo)
		p.mu.Unlock()
	}

	for _, url := range req.RemoveOutputUrls {
		if err := p.removeSink(url, livekit.StreamInfo_FINISHED); err != nil {
			errs = append(errs, err.Error())
		}
	}

	if len(errs) > 0 {
		return errors.New(strings.Join(errs, "\n"))
	}
	return nil
}

func (p *Pipeline) removeSink(url string, status livekit.StreamInfo_Status) error {
	now := time.Now().UnixNano()

	p.mu.Lock()
	streamInfo := p.StreamInfo[url]
	streamInfo.Status = status
	streamInfo.EndedAt = now
	if streamInfo.StartedAt == 0 {
		streamInfo.StartedAt = now
	} else {
		streamInfo.Duration = now - streamInfo.StartedAt
	}
	delete(p.StreamInfo, url)
	done := len(p.StreamInfo) == 0
	p.mu.Unlock()

	p.Logger.Debugw("removing stream sink", "url", url, "status", status, "duration", streamInfo.Duration)

	switch status {
	case livekit.StreamInfo_FINISHED:
		if done {
			p.SendEOS(context.Background())
			return nil
		}
	case livekit.StreamInfo_FAILED:
		if done {
			return errors.New("could not connect")
		} else if p.onStatusUpdate != nil {
			p.onStatusUpdate(context.Background(), p.Info)
		}
	}

	return p.out.RemoveSink(url)
}

func (p *Pipeline) SendEOS(ctx context.Context) {
	ctx, span := tracer.Start(ctx, "Pipeline.SendEOS")
	defer span.End()

	p.closeOnce.Do(func() {
		p.close(ctx)

		go func() {
			p.Logger.Debugw("sending EOS to pipeline")
			p.eosTimer = time.AfterFunc(eosTimeout, func() {
				p.Logger.Errorw("pipeline frozen", nil)
				p.Info.Error = "pipeline frozen"
				p.stop()
			})

			switch s := p.in.(type) {
			case *sdk.SDKInput:
				s.SendEOS()
			}

			p.pipeline.SendEvent(gst.NewEOSEvent())
		}()
	})
}

func (p *Pipeline) close(ctx context.Context) {
	close(p.closed)
	if p.limitTimer != nil {
		p.limitTimer.Stop()
	}

	if p.Info.Status == livekit.EgressStatus_EGRESS_ACTIVE {
		p.Info.Status = livekit.EgressStatus_EGRESS_ENDING
		if p.onStatusUpdate != nil {
			p.onStatusUpdate(ctx, p.Info)
		}
	}
}

func (p *Pipeline) startSessionLimitTimer(ctx context.Context) {
	if timeout := p.GetSessionTimeout(); timeout > 0 {
		p.limitTimer = time.AfterFunc(timeout, func() {
			p.SendEOS(ctx)
			p.Info.Status = livekit.EgressStatus_EGRESS_LIMIT_REACHED
		})
	}
}

func (p *Pipeline) updateStartTime(startedAt int64) {
	switch p.EgressType {
	case params.EgressTypeStream, params.EgressTypeWebsocket:
		p.mu.Lock()
		for _, streamInfo := range p.StreamInfo {
			streamInfo.Status = livekit.StreamInfo_ACTIVE
			streamInfo.StartedAt = startedAt
		}
		p.mu.Unlock()

	case params.EgressTypeFile:
		p.FileInfo.StartedAt = startedAt

	case params.EgressTypeSegmentedFile:
		p.SegmentsInfo.StartedAt = startedAt
	}

	p.Info.Status = livekit.EgressStatus_EGRESS_ACTIVE
	if p.onStatusUpdate != nil {
		p.onStatusUpdate(context.Background(), p.Info)
	}
}

func (p *Pipeline) startSegmentWorker() {
	p.endedSegments = make(chan segmentUpdate, maxPendingUploads)

	go func() {
		for update := range p.endedSegments {
			func() {
				defer p.segmentsWg.Done()

				p.SegmentsInfo.SegmentCount++

				segmentStoragePath := p.GetStorageFilepath(update.localPath)
				// Ignore error. storeFile will log it.
				_, size, _ := p.storeFile(context.Background(), update.localPath, segmentStoragePath, p.GetSegmentOutputType())
				p.SegmentsInfo.Size += size

				if p.playlistWriter != nil {
					err := p.playlistWriter.EndSegment(update.localPath, update.endTime)
					if err != nil {
						p.Logger.Errorw("failed to end segment", err, "path", update.localPath)
						return
					}
					playlistStoragePath := p.GetStorageFilepath(p.PlaylistFilename)
					p.SegmentsInfo.PlaylistLocation, _, _ = p.storeFile(context.Background(), p.PlaylistFilename, playlistStoragePath, p.OutputType)
				}
			}()
		}
	}()
}

func (p *Pipeline) enqueueSegmentUpload(segmentPath string, endTime int64) error {
	p.segmentsWg.Add(1)
	select {
	case p.endedSegments <- segmentUpdate{localPath: segmentPath, endTime: endTime}:
		return nil

	default:
		err := errors.New("segment upload job queue is full")
		p.Logger.Errorw("failed to upload segment", err)
		p.segmentsWg.Done()
		return errors.ErrUploadFailed(segmentPath, err)
	}
}

func (p *Pipeline) updateDuration(endedAt int64) {
	p.mu.Lock()
	defer p.mu.Unlock()

	switch p.EgressType {
	case params.EgressTypeStream, params.EgressTypeWebsocket:
		for _, info := range p.StreamInfo {
			info.Status = livekit.StreamInfo_FINISHED
			if info.StartedAt == 0 {
				info.StartedAt = endedAt
			}
			info.EndedAt = endedAt
			info.Duration = endedAt - info.StartedAt
		}

	case params.EgressTypeFile:
		if p.FileInfo.StartedAt == 0 {
			p.FileInfo.StartedAt = endedAt
		}
		p.FileInfo.EndedAt = endedAt
		p.FileInfo.Duration = endedAt - p.FileInfo.StartedAt

	case params.EgressTypeSegmentedFile:
		if p.SegmentsInfo.StartedAt == 0 {
			p.SegmentsInfo.StartedAt = endedAt
		}
		p.SegmentsInfo.EndedAt = endedAt
		p.SegmentsInfo.Duration = endedAt - p.SegmentsInfo.StartedAt
	}
}

func (p *Pipeline) stop() {
	p.mu.Lock()

	if p.loop == nil {
		p.mu.Unlock()
		return
	}

	_ = p.pipeline.BlockSetState(gst.StateNull)
	endedAt := time.Now().UnixNano()
	p.Logger.Debugw("pipeline stopped")

	p.loop.Quit()
	p.loop = nil
	p.mu.Unlock()

	switch p.in.(type) {
	case *web.WebInput:
		p.updateDuration(endedAt)
	}
}

func (p *Pipeline) storeFile(ctx context.Context, localFilepath, storageFilepath string, mime params.OutputType) (destinationUrl string, size int64, err error) {
	ctx, span := tracer.Start(ctx, "Pipeline.storeFile")
	defer span.End()

	fileInfo, err := os.Stat(localFilepath)
	if err == nil {
		size = fileInfo.Size()
	} else {
		p.Logger.Errorw("could not read file size", err)
	}

	var location string
	switch u := p.UploadConfig.(type) {
	case *livekit.S3Upload:
		location = "S3"
		p.Logger.Debugw("uploading to s3")
		destinationUrl, err = sink.UploadS3(u, localFilepath, storageFilepath, mime)

	case *livekit.GCPUpload:
		location = "GCP"
		p.Logger.Debugw("uploading to gcp")
		destinationUrl, err = sink.UploadGCP(u, localFilepath, storageFilepath, mime)

	case *livekit.AzureBlobUpload:
		location = "Azure"
		p.Logger.Debugw("uploading to azure")
		destinationUrl, err = sink.UploadAzure(u, localFilepath, storageFilepath, mime)

	default:
		destinationUrl = storageFilepath
	}

	if err != nil {
		p.Logger.Errorw("could not upload file", err, "location", location)
		err = errors.ErrUploadFailed(location, err)
		span.RecordError(err)
	}

	return destinationUrl, size, err
}

func (p *Pipeline) storeManifest(ctx context.Context, localFilepath, storageFilepath string) error {
	manifest, err := os.Create(localFilepath)
	if err != nil {
		return err
	}

	b, err := p.GetManifest()
	if err != nil {
		return err
	}

	_, err = manifest.Write(b)
	if err != nil {
		return err
	}

	_, _, err = p.storeFile(ctx, localFilepath, storageFilepath, "application/json")
	return err
}

func (p *Pipeline) cleanup() {
	// clean up temp dir
	if p.UploadConfig != nil {
		switch p.EgressType {
		case params.EgressTypeFile:
			dir, _ := path.Split(p.LocalFilepath)
			if dir != "" {
				p.Logger.Debugw("removing temporary directory", "path", dir)
				if err := os.RemoveAll(dir); err != nil {
					p.Logger.Errorw("could not delete temp dir", err)
				}
			}

		case params.EgressTypeSegmentedFile:
			dir, _ := path.Split(p.PlaylistFilename)
			if dir != "" {
				p.Logger.Debugw("removing temporary directory", "path", dir)
				if err := os.RemoveAll(dir); err != nil {
					p.Logger.Errorw("could not delete temp dir", err)
				}
			}
		}
	}
}

func getSegmentParamsFromGstStructure(s *gst.Structure) (filepath string, time int64, err error) {
	loc, err := s.GetValue(fragmentLocation)
	if err != nil {
		return "", 0, err
	}
	filepath, ok := loc.(string)
	if !ok {
		return "", 0, errors.New("invalid type for location")
	}

	t, err := s.GetValue(fragmentRunningTime)
	if err != nil {
		return "", 0, err
	}
	ti, ok := t.(uint64)
	if !ok {
		return "", 0, errors.New("invalid type for time")
	}

	return filepath, int64(ti), nil
}

// handleError returns true if the error has been handled, false if the pipeline should quit
func (p *Pipeline) handleError(gErr *gst.GError) (error, bool) {
	element, name, message := parseDebugInfo(gErr)
	err := errors.New(gErr.Error())

	switch {
	case element == elementGstRtmp2Sink:
		// bad URI or could not connect. Remove rtmp output
		url, e := p.out.GetUrlFromName(name)
		if e != nil {
			p.Logger.Warnw("rtmp output not found", e, "url", url)
			return e, false
		}
		if e = p.removeSink(url, livekit.StreamInfo_FAILED); e != nil {
			return err, false
		}
		return err, true

	case element == elementGstAppSrc:
		if message == "streaming stopped, reason not-negotiated (-4)" {
			// send eos to app src
			p.Logger.Debugw("streaming stopped", "name", name)
			p.in.(*sdk.SDKInput).SendAppSrcEOS(name)
			return err, true
		}
	}

	// input failure or file write failure. Fatal
	p.Logger.Errorw("pipeline error", err,
		"element", element,
		"message", message,
	)

	return err, false
}

// Debug info comes in the following format:
// file.c(line): method_name (): /GstPipeline:pipeline/GstBin:bin_name/GstElement:element_name:\nError message
var regExp = regexp.MustCompile("(?s)(.*?)GstPipeline:pipeline\\/GstBin:(.*?)\\/(.*?):([^:]*)(:\n)?(.*)")

func parseDebugInfo(gErr *gst.GError) (element, name, message string) {
	match := regExp.FindStringSubmatch(gErr.DebugString())

	element = match[3]
	name = match[4]
	message = match[6]
	return
}<|MERGE_RESOLUTION|>--- conflicted
+++ resolved
@@ -3,6 +3,8 @@
 import (
 	"context"
 	"fmt"
+	"github.com/livekit/egress/pkg/pipeline/input/sdk"
+	"github.com/livekit/egress/pkg/pipeline/input/web"
 	"os"
 	"path"
 	"regexp"
@@ -16,8 +18,6 @@
 	"github.com/livekit/egress/pkg/config"
 	"github.com/livekit/egress/pkg/errors"
 	"github.com/livekit/egress/pkg/pipeline/input"
-	"github.com/livekit/egress/pkg/pipeline/input/sdk"
-	"github.com/livekit/egress/pkg/pipeline/input/web"
 	"github.com/livekit/egress/pkg/pipeline/output"
 	"github.com/livekit/egress/pkg/pipeline/params"
 	"github.com/livekit/egress/pkg/pipeline/sink"
@@ -285,19 +285,8 @@
 			p.close(context.Background())
 		})
 
-<<<<<<< HEAD
-	case *livekit.AliOSSUpload:
-		location = "AliOSS"
-		p.Logger.Debugw("uploading to alioss")
-		destinationUrl, err = sink.UploadAliOSS(u, localFilePath, requestedPath, mime)
-
-	default:
-		destinationUrl = requestedPath
-	}
-=======
 		p.stop()
 		return false
->>>>>>> b719025d
 
 	case gst.MessageError:
 		// handle error if possible, otherwise close and return
@@ -657,6 +646,10 @@
 		p.Logger.Debugw("uploading to azure")
 		destinationUrl, err = sink.UploadAzure(u, localFilepath, storageFilepath, mime)
 
+	case *livekit.AliOSSUpload:
+		location = "AliOSS"
+		p.Logger.Debugw("uploading to alioss")
+		destinationUrl, err = sink.UploadAliOSS(u, localFilepath, storageFilepath, mime)
 	default:
 		destinationUrl = storageFilepath
 	}
