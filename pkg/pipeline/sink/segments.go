// Copyright 2023 LiveKit, Inc.
//
// Licensed under the Apache License, Version 2.0 (the "License");
// you may not use this file except in compliance with the License.
// You may obtain a copy of the License at
//
//     http://www.apache.org/licenses/LICENSE-2.0
//
// Unless required by applicable law or agreed to in writing, software
// distributed under the License is distributed on an "AS IS" BASIS,
// WITHOUT WARRANTIES OR CONDITIONS OF ANY KIND, either express or implied.
// See the License for the specific language governing permissions and
// limitations under the License.

package sink

import (
	"fmt"
	"os"
	"path"
	"strings"
	"sync"
	"time"

	"github.com/frostbyte73/core"

	"github.com/livekit/egress/pkg/config"
	"github.com/livekit/egress/pkg/errors"
	"github.com/livekit/egress/pkg/gstreamer"
	"github.com/livekit/egress/pkg/pipeline/sink/m3u8"
	"github.com/livekit/egress/pkg/pipeline/sink/uploader"
	"github.com/livekit/egress/pkg/types"
	"github.com/livekit/protocol/logger"
)

const (
	maxPendingUploads         = 100
	defaultLivePlaylistWindow = 5
)

type SegmentSink struct {
	uploader.Uploader

	*config.SegmentConfig
	conf      *config.PipelineConfig
	callbacks *gstreamer.Callbacks

<<<<<<< HEAD
	playlist         *m3u8.PlaylistWriter
	initialized      bool
	startTime        time.Time
	startRunningTime uint64
=======
	playlist                  m3u8.PlaylistWriter
	livePlaylist              m3u8.PlaylistWriter
	currentItemStartTimestamp int64
	currentItemFilename       string
	startDate                 time.Time
	startDateTimestamp        time.Duration
>>>>>>> 64753fb9

	openSegmentsStartTime map[string]uint64
	openSegmentsLock      sync.Mutex

	endedSegments chan SegmentUpdate
	done          core.Fuse
}

type SegmentUpdate struct {
	endTime  uint64
	filename string
}

func newSegmentSink(u uploader.Uploader, p *config.PipelineConfig, o *config.SegmentConfig, callbacks *gstreamer.Callbacks) (*SegmentSink, error) {
	playlistName := path.Join(o.LocalDir, o.PlaylistFilename)
	playlist, err := m3u8.NewEventPlaylistWriter(playlistName, o.SegmentDuration)
	if err != nil {
		return nil, err
	}

	var livePlaylist m3u8.PlaylistWriter
	if o.LivePlaylistFilename != "" {
		playlistName = path.Join(o.LocalDir, o.LivePlaylistFilename)
		livePlaylist, err = m3u8.NewLivePlaylistWriter(playlistName, o.SegmentDuration, defaultLivePlaylistWindow)
		if err != nil {
			return nil, err
		}
	}

	return &SegmentSink{
		Uploader:              u,
		SegmentConfig:         o,
		conf:                  p,
		callbacks:             callbacks,
		playlist:              playlist,
<<<<<<< HEAD
		openSegmentsStartTime: make(map[string]uint64),
=======
		livePlaylist:          livePlaylist,
		openSegmentsStartTime: make(map[string]int64),
>>>>>>> 64753fb9
		endedSegments:         make(chan SegmentUpdate, maxPendingUploads),
		done:                  core.NewFuse(),
	}, nil
}

func (s *SegmentSink) Start() error {
	go func() {
		var err error
		defer func() {
			if err != nil {
				s.callbacks.OnError(err)
			}
			s.done.Break()
		}()

		for update := range s.endedSegments {
			var size int64
			s.SegmentsInfo.SegmentCount++

			segmentLocalPath := path.Join(s.LocalDir, update.filename)
			segmentStoragePath := path.Join(s.StorageDir, update.filename)
			_, size, err = s.Upload(segmentLocalPath, segmentStoragePath, s.getSegmentOutputType(), true)
			if err != nil {
				return
			}

			s.SegmentsInfo.Size += size

			err = s.endSegment(update.filename, update.endTime)
			if err != nil {
				logger.Errorw("failed to end segment", err, "path", segmentLocalPath)
				return
			}

			playlistLocalPath := path.Join(s.LocalDir, s.PlaylistFilename)
			playlistStoragePath := path.Join(s.StorageDir, s.PlaylistFilename)
			s.SegmentsInfo.PlaylistLocation, _, err = s.Upload(playlistLocalPath, playlistStoragePath, s.OutputType, false)
			if err != nil {
				return
			}

			if s.LivePlaylistFilename != "" {
				playlistLocalPath = path.Join(s.LocalDir, s.LivePlaylistFilename)
				playlistStoragePath = path.Join(s.StorageDir, s.LivePlaylistFilename)
				s.SegmentsInfo.LivePlaylistLocation, _, err = s.Upload(playlistLocalPath, playlistStoragePath, s.OutputType, false)
				if err != nil {
					return
				}
			}
		}
	}()

	return nil
}

func (s *SegmentSink) getSegmentOutputType() types.OutputType {
	switch s.OutputType {
	case types.OutputTypeHLS:
		// HLS is always mpeg ts for now. We may implement fmp4 in the future
		return types.OutputTypeTS
	default:
		return s.OutputType
	}
}

func (s *SegmentSink) StartSegment(filepath string, startTime uint64) error {
	if !strings.HasPrefix(filepath, s.LocalDir) {
		return fmt.Errorf("invalid filepath")
	}

	filename := filepath[len(s.LocalDir):]

	s.openSegmentsLock.Lock()
	defer s.openSegmentsLock.Unlock()

	if !s.initialized {
		s.initialized = true
		s.startRunningTime = startTime
	}

	if _, ok := s.openSegmentsStartTime[filename]; ok {
		return fmt.Errorf("segment with this name already started")
	}

	s.openSegmentsStartTime[filename] = startTime
	return nil
}

func (s *SegmentSink) UpdateStartDate(t time.Time) {
	s.openSegmentsLock.Lock()
	defer s.openSegmentsLock.Unlock()

	s.startTime = t
}

func (s *SegmentSink) EnqueueSegmentUpload(filepath string, endTime uint64) error {
	if !strings.HasPrefix(filepath, s.LocalDir) {
		return fmt.Errorf("invalid filepath")
	}

	filename := filepath[len(s.LocalDir):]

	select {
	case s.endedSegments <- SegmentUpdate{filename: filename, endTime: endTime}:
		return nil

	default:
		err := errors.New("segment upload job queue is full")
		logger.Infow("failed to upload segment", "error", err)
		return errors.ErrUploadFailed(filename, err)
	}
}

func (s *SegmentSink) endSegment(filename string, endTime uint64) error {
	s.openSegmentsLock.Lock()
	defer s.openSegmentsLock.Unlock()

	t, ok := s.openSegmentsStartTime[filename]
	if !ok {
		return fmt.Errorf("no open segment with the name %s", filename)
	}
	delete(s.openSegmentsStartTime, filename)

	duration := float64(time.Duration(endTime-t) / time.Second)
	segmentStartTime := s.startTime.Add(time.Duration(t - s.startRunningTime))
	if err := s.playlist.Append(segmentStartTime, duration, filename); err != nil {
		return err
	}
	if s.livePlaylist != nil {
		if err := s.livePlaylist.Append(segmentStartDate, duration, filename); err != nil {
			return err
		}
	}

	return nil
}

func (s *SegmentSink) Close() error {
	// wait for all pending upload jobs to finish
	close(s.endedSegments)
	<-s.done.Watch()

	if err := s.playlist.Close(); err != nil {
		logger.Errorw("failed to send EOS to playlist writer", err)
	}

	// upload the finalized playlist
	playlistLocalPath := path.Join(s.LocalDir, s.PlaylistFilename)
	playlistStoragePath := path.Join(s.StorageDir, s.PlaylistFilename)
	s.SegmentsInfo.PlaylistLocation, _, _ = s.Upload(playlistLocalPath, playlistStoragePath, s.OutputType, false)

	if s.livePlaylist != nil {
		if err := s.livePlaylist.Close(); err != nil {
			logger.Errorw("failed to send EOS to live playlist writer", err)
		}

		// upload the finalized live playlist
		playlistLocalPath := path.Join(s.LocalDir, s.LivePlaylistFilename)
		playlistStoragePath := path.Join(s.StorageDir, s.LivePlaylistFilename)
		s.SegmentsInfo.LivePlaylistLocation, _, _ = s.Upload(playlistLocalPath, playlistStoragePath, s.OutputType, false)
	}

	if !s.DisableManifest {
		manifestLocalPath := fmt.Sprintf("%s.json", playlistLocalPath)
		manifestStoragePath := fmt.Sprintf("%s.json", playlistStoragePath)
		if err := uploadManifest(s.conf, s.Uploader, manifestLocalPath, manifestStoragePath); err != nil {
			return err
		}
	}

	return nil
}

func (s *SegmentSink) Cleanup() {
	if s.LocalDir == s.StorageDir {
		return
	}

	if s.LocalDir != "" {
		logger.Debugw("removing temporary directory", "path", s.LocalDir)
		if err := os.RemoveAll(s.LocalDir); err != nil {
			logger.Errorw("could not delete temp dir", err)
		}
	}
}<|MERGE_RESOLUTION|>--- conflicted
+++ resolved
@@ -45,19 +45,11 @@
 	conf      *config.PipelineConfig
 	callbacks *gstreamer.Callbacks
 
-<<<<<<< HEAD
-	playlist         *m3u8.PlaylistWriter
+	playlist         m3u8.PlaylistWriter
+	livePlaylist     m3u8.PlaylistWriter
 	initialized      bool
 	startTime        time.Time
 	startRunningTime uint64
-=======
-	playlist                  m3u8.PlaylistWriter
-	livePlaylist              m3u8.PlaylistWriter
-	currentItemStartTimestamp int64
-	currentItemFilename       string
-	startDate                 time.Time
-	startDateTimestamp        time.Duration
->>>>>>> 64753fb9
 
 	openSegmentsStartTime map[string]uint64
 	openSegmentsLock      sync.Mutex
@@ -93,12 +85,8 @@
 		conf:                  p,
 		callbacks:             callbacks,
 		playlist:              playlist,
-<<<<<<< HEAD
+		livePlaylist:          livePlaylist,
 		openSegmentsStartTime: make(map[string]uint64),
-=======
-		livePlaylist:          livePlaylist,
-		openSegmentsStartTime: make(map[string]int64),
->>>>>>> 64753fb9
 		endedSegments:         make(chan SegmentUpdate, maxPendingUploads),
 		done:                  core.NewFuse(),
 	}, nil
@@ -228,7 +216,7 @@
 		return err
 	}
 	if s.livePlaylist != nil {
-		if err := s.livePlaylist.Append(segmentStartDate, duration, filename); err != nil {
+		if err := s.livePlaylist.Append(segmentStartTime, duration, filename); err != nil {
 			return err
 		}
 	}
@@ -256,8 +244,8 @@
 		}
 
 		// upload the finalized live playlist
-		playlistLocalPath := path.Join(s.LocalDir, s.LivePlaylistFilename)
-		playlistStoragePath := path.Join(s.StorageDir, s.LivePlaylistFilename)
+		playlistLocalPath = path.Join(s.LocalDir, s.LivePlaylistFilename)
+		playlistStoragePath = path.Join(s.StorageDir, s.LivePlaylistFilename)
 		s.SegmentsInfo.LivePlaylistLocation, _, _ = s.Upload(playlistLocalPath, playlistStoragePath, s.OutputType, false)
 	}
 
