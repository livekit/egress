--- conflicted
+++ resolved
@@ -20,14 +20,11 @@
 	"github.com/livekit/egress/pkg/pipeline/params"
 )
 
-<<<<<<< HEAD
-func UploadS3(conf *livekit.S3Upload, localFilePath, requestedPath string, mime params.OutputType) (string, error) {
-=======
 const maxRetries = 5
 
-func UploadS3(conf *livekit.S3Upload, p *params.Params) (location string, err error) {
+func UploadS3(conf *livekit.S3Upload, localFilePath, requestedPath string, mime params.OutputType) (location string, err error) {
 	for i := 0; i < maxRetries; i++ {
-		location, err = uploadS3(conf, p)
+		location, err = uploadS3(conf, localFilePath, requestedPath, mime)
 		if err == nil {
 			return
 		}
@@ -35,8 +32,7 @@
 	return
 }
 
-func uploadS3(conf *livekit.S3Upload, p *params.Params) (string, error) {
->>>>>>> 9a99e79c
+func uploadS3(conf *livekit.S3Upload, localFilePath, requestedPath string, mime params.OutputType) (string, error) {
 	sess, err := session.NewSession(&aws.Config{
 		Credentials: credentials.NewStaticCredentials(conf.AccessKey, conf.Secret, ""),
 		Endpoint:    aws.String(conf.Endpoint),
@@ -71,12 +67,9 @@
 	return fmt.Sprintf("https://%s.s3.%s.amazonaws.com/%s", conf.Bucket, conf.Region, requestedPath), nil
 }
 
-<<<<<<< HEAD
-func UploadAzure(conf *livekit.AzureBlobUpload, localFilePath, requestedPath string, mime params.OutputType) (string, error) {
-=======
-func UploadAzure(conf *livekit.AzureBlobUpload, p *params.Params) (location string, err error) {
+func UploadAzure(conf *livekit.AzureBlobUpload, localFilePath, requestedPath string, mime params.OutputType) (location string, err error) {
 	for i := 0; i < maxRetries; i++ {
-		location, err = uploadAzure(conf, p)
+		location, err = uploadAzure(conf, localFilePath, requestedPath, mime)
 		if err == nil {
 			return
 		}
@@ -84,8 +77,7 @@
 	return
 }
 
-func uploadAzure(conf *livekit.AzureBlobUpload, p *params.Params) (string, error) {
->>>>>>> 9a99e79c
+func uploadAzure(conf *livekit.AzureBlobUpload, localFilePath, requestedPath string, mime params.OutputType) (string, error) {
 	credential, err := azblob.NewSharedKeyCredential(
 		conf.AccountName,
 		conf.AccountKey,
@@ -124,12 +116,9 @@
 	return sUrl, nil
 }
 
-<<<<<<< HEAD
-func UploadGCP(conf *livekit.GCPUpload, localFilePath, requestedPath string, mime params.OutputType) (string, error) {
-=======
-func UploadGCP(conf *livekit.GCPUpload, p *params.Params) (location string, err error) {
+func UploadGCP(conf *livekit.GCPUpload, localFilePath, requestedPath string, mime params.OutputType) (location string, err error) {
 	for i := 0; i < maxRetries; i++ {
-		location, err = uploadGCP(conf, p)
+		location, err = uploadGCP(conf, localFilePath, requestedPath, mime)
 		if err == nil {
 			return
 		}
@@ -137,8 +126,7 @@
 	return
 }
 
-func uploadGCP(conf *livekit.GCPUpload, p *params.Params) (string, error) {
->>>>>>> 9a99e79c
+func uploadGCP(conf *livekit.GCPUpload, localFilePath, requestedPath string, mime params.OutputType) (string, error) {
 	ctx := context.Background()
 	var client *storage.Client
 	var err error
