--- conflicted
+++ resolved
@@ -264,8 +264,6 @@
 
 	// add stream outputs first
 	for _, rawUrl := range req.AddOutputUrls {
-<<<<<<< HEAD
-
 		u, err := url.Parse(rawUrl)
 		if err != nil {
 			return errors.ErrInvalidInput("malformed url")
@@ -281,11 +279,8 @@
 			return errors.ErrInvalidInput("invalid stream type")
 		}
 
-		url, redacted, err := c.ValidateUrl(rawUrl, outputType)
-=======
 		// validate and redact url
-		url, redacted, err := config.ValidateUrl(rawUrl, types.OutputTypeRTMP)
->>>>>>> c644ec9d
+		url, redacted, err := config.ValidateUrl(rawUrl, outputType)
 		if err != nil {
 			errs.AppendErr(err)
 			continue
@@ -319,7 +314,6 @@
 
 	// remove stream outputs
 	for _, rawUrl := range req.RemoveOutputUrls {
-<<<<<<< HEAD
 		u, err := url.Parse(rawUrl)
 		if err != nil {
 			return errors.ErrInvalidInput("malformed url")
@@ -335,11 +329,7 @@
 			return errors.ErrInvalidInput("invalid stream type")
 		}
 
-		url, _, err := c.ValidateUrl(rawUrl, outputType)
-
-=======
 		url, err := o.GetStreamUrl(rawUrl)
->>>>>>> c644ec9d
 		if err != nil {
 			errs.AppendErr(err)
 			continue
