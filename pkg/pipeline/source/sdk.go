--- conflicted
+++ resolved
@@ -181,10 +181,7 @@
 				filenameReplacements["{publisher_identity}"] = p.Identity
 			}
 		case types.RequestTypeTrack:
-<<<<<<< HEAD
 			p.Identity = rp.Identity()
-=======
->>>>>>> 6a79200a
 			if track.Kind() == webrtc.RTPCodecTypeAudio {
 				p.TrackKind = "audio"
 			} else {
@@ -205,13 +202,8 @@
 		mu.Unlock()
 
 		var codec types.MimeType
-<<<<<<< HEAD
-		var err error
-		var writeBlanks bool
-=======
 		var writeBlanks bool
 		var err error
->>>>>>> 6a79200a
 
 		switch {
 		case strings.EqualFold(track.Codec().MimeType, string(types.MimeTypeOpus)):
@@ -272,16 +264,6 @@
 			return
 		}
 
-<<<<<<< HEAD
-		<-p.GstReady
-		src, err := gst.NewElementWithName("appsrc", track.ID())
-		if err != nil {
-			onSubscribeErr = errors.ErrGstPipelineError(err)
-			return
-		}
-
-=======
->>>>>>> 6a79200a
 		var logFilename string
 		if p.Debug.EnableProfiling {
 			if p.Debug.ToUploadConfig() == nil {
@@ -291,8 +273,6 @@
 			}
 		}
 
-<<<<<<< HEAD
-=======
 		<-p.GstReady
 		src, err := gst.NewElementWithName("appsrc", track.ID())
 		if err != nil {
@@ -300,7 +280,6 @@
 			return
 		}
 
->>>>>>> 6a79200a
 		appSrc := app.SrcFromElement(src)
 		writer, err := sdk.NewAppWriter(track, rp, codec, appSrc, s.sync, t, writeBlanks, logFilename)
 		if err != nil {
@@ -316,7 +295,6 @@
 			Codec:   track.Codec(),
 		}
 
-<<<<<<< HEAD
 		switch pub.Kind() {
 		case lksdk.TrackKindAudio:
 			if s.audioWriter != nil {
@@ -339,15 +317,6 @@
 			} else {
 				p.VideoTrack = ts
 			}
-=======
-		switch track.Kind() {
-		case webrtc.RTPCodecTypeAudio:
-			s.audioWriter = writer
-			p.AudioTrack = ts
-		case webrtc.RTPCodecTypeVideo:
-			s.videoWriter = writer
-			p.VideoTrack = ts
->>>>>>> 6a79200a
 		}
 	}
 
@@ -437,7 +406,6 @@
 	return nil
 }
 
-<<<<<<< HEAD
 func (s *SDKSource) subscribeToParticipant(identity string) error {
 	deadline := time.Now().Add(subscriptionTimeout)
 	for time.Now().Before(deadline) {
@@ -465,19 +433,6 @@
 
 		pub.OnRTCP(s.sync.OnRTCP)
 		return pub.SetSubscribed(true)
-=======
-func (s *SDKSource) subscribe(track lksdk.TrackPublication) error {
-	if pub, ok := track.(*lksdk.RemoteTrackPublication); ok {
-		if pub.IsSubscribed() {
-			s.subscriptions.Done()
-			return nil
-		}
-
-		s.active.Inc()
-		logger.Infow("subscribing to track", "trackID", track.SID())
-
-		pub.OnRTCP(s.sync.OnRTCP)
-		return pub.SetSubscribed(true)
 	}
 
 	return errors.ErrInvalidTrack
@@ -489,25 +444,33 @@
 		for _, onMute := range s.OnTrackMuted {
 			onMute(muted)
 		}
->>>>>>> 6a79200a
-	}
-
-	return errors.ErrInvalidTrack
-}
-
-func (s *SDKSource) onTrackMuteChanged(pub lksdk.TrackPublication, muted bool) {
-	if w := s.getWriterForTrack(pub.SID()); w != nil {
-		w.SetTrackMuted(muted)
-		for _, onMute := range s.OnTrackMuted {
-			onMute(muted)
-		}
-	}
-}
-
-<<<<<<< HEAD
+	}
+}
+
 func (s *SDKSource) onTrackPublished(pub *lksdk.RemoteTrackPublication, rp *lksdk.RemoteParticipant) {
 	if rp.Identity() != s.identity {
-=======
+		return
+	}
+
+	switch pub.Source() {
+	case livekit.TrackSource_CAMERA, livekit.TrackSource_MICROPHONE:
+		s.pending.Add(1)
+		logger.Infow("pending++")
+		s.participantReady.Break()
+		if err := s.subscribe(pub); err != nil {
+			logger.Errorw("failed to subscribe to track", err, "trackID", pub.SID())
+		}
+	default:
+		logger.Infow("ignoring participant track",
+			"reason", fmt.Sprintf("source %s", pub.Source()))
+		return
+	}
+}
+
+func (s *SDKSource) onTrackUnpublished(pub *lksdk.RemoteTrackPublication, _ *lksdk.RemoteParticipant) {
+	s.onTrackFinished(pub.SID())
+}
+
 func (s *SDKSource) onTrackFinished(trackID string) {
 	var w *sdk.AppWriter
 
@@ -524,53 +487,6 @@
 	}
 
 	w.Drain(true)
-	if s.active.Dec() == 0 {
-		s.onDisconnected()
-	}
-}
-
-func (s *SDKSource) onDisconnected() {
-	select {
-	case <-s.endRecording:
->>>>>>> 6a79200a
-		return
-	}
-
-	switch pub.Source() {
-	case livekit.TrackSource_CAMERA, livekit.TrackSource_MICROPHONE:
-		s.pending.Add(1)
-		logger.Infow("pending++")
-		s.participantReady.Break()
-		if err := s.subscribe(pub); err != nil {
-			logger.Errorw("failed to subscribe to track", err, "trackID", pub.SID())
-		}
-	default:
-		logger.Infow("ignoring participant track",
-			"reason", fmt.Sprintf("source %s", pub.Source()))
-		return
-	}
-}
-
-func (s *SDKSource) onTrackUnpublished(pub *lksdk.RemoteTrackPublication, _ *lksdk.RemoteParticipant) {
-	s.onTrackFinished(pub.SID())
-}
-
-func (s *SDKSource) onTrackFinished(trackID string) {
-	var w *sdk.AppWriter
-
-	if s.audioWriter != nil && s.audioWriter.TrackID() == trackID {
-		logger.Infow("removing audio writer")
-		w = s.audioWriter
-		s.audioWriter = nil
-	} else if s.videoWriter != nil && s.videoWriter.TrackID() == trackID {
-		logger.Infow("removing video writer")
-		w = s.videoWriter
-		s.videoWriter = nil
-	} else {
-		return
-	}
-
-	w.Drain(true)
 	active := s.active.Dec()
 
 	if s.OnTrackRemoved != nil {
@@ -578,16 +494,6 @@
 	} else if active == 0 {
 		s.onDisconnected()
 	}
-}
-
-func (s *SDKSource) getWriterForTrack(trackID string) *sdk.AppWriter {
-	if s.audioWriter != nil && s.audioWriter.TrackID() == trackID {
-		return s.audioWriter
-	}
-	if s.videoWriter != nil && s.videoWriter.TrackID() == trackID {
-		return s.videoWriter
-	}
-	return nil
 }
 
 func (s *SDKSource) onParticipantDisconnected(rp *lksdk.RemoteParticipant) {
@@ -603,4 +509,14 @@
 	default:
 		close(s.endRecording)
 	}
+}
+
+func (s *SDKSource) getWriterForTrack(trackID string) *sdk.AppWriter {
+	if s.audioWriter != nil && s.audioWriter.TrackID() == trackID {
+		return s.audioWriter
+	}
+	if s.videoWriter != nil && s.videoWriter.TrackID() == trackID {
+		return s.videoWriter
+	}
+	return nil
 }