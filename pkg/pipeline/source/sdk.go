--- conflicted
+++ resolved
@@ -49,30 +49,17 @@
 	room *lksdk.Room
 	sync *synchronizer.Synchronizer
 
-<<<<<<< HEAD
-	identity string
-=======
 	mu                   sync.RWMutex
 	initialized          core.Fuse
 	filenameReplacements map[string]string
 	errors               chan error
->>>>>>> cf060cc1
 
 	active      atomic.Int32
 	audioWriter *sdk.AppWriter
 	videoWriter *sdk.AppWriter
 
-<<<<<<< HEAD
-	initialized      core.Fuse
-	participantReady core.Fuse
-	pending          sync.WaitGroup
-	active           atomic.Int32
-	startRecording   chan struct{}
-	endRecording     chan struct{}
-=======
 	startRecording chan struct{}
 	endRecording   chan struct{}
->>>>>>> cf060cc1
 }
 
 func NewSDKSource(ctx context.Context, p *config.PipelineConfig) (*SDKSource, error) {
@@ -85,20 +72,6 @@
 		sync: synchronizer.NewSynchronizer(func() {
 			close(startRecording)
 		}),
-<<<<<<< HEAD
-		initialized:      core.NewFuse(),
-		participantReady: core.NewFuse(),
-		startRecording:   startRecording,
-		endRecording:     make(chan struct{}),
-	}
-
-	switch p.RequestType {
-	case types.RequestTypeParticipant:
-		s.identity = p.Identity
-	}
-
-	if err := s.joinRoom(p); err != nil {
-=======
 		initialized:          core.NewFuse(),
 		filenameReplacements: make(map[string]string),
 		startRecording:       startRecording,
@@ -106,7 +79,6 @@
 	}
 
 	if err := s.joinRoom(); err != nil {
->>>>>>> cf060cc1
 		return nil, err
 	}
 
@@ -177,316 +149,147 @@
 		OnDisconnected: s.onDisconnected,
 	}
 
-<<<<<<< HEAD
-	if p.RequestType == types.RequestTypeParticipant {
+	if s.RequestType == types.RequestTypeParticipant {
 		cb.ParticipantCallback.OnTrackPublished = s.onTrackPublished
 		cb.OnParticipantDisconnected = s.onParticipantDisconnected
 	}
 
-	var mu sync.Mutex
-	var onSubscribeErr error
-	filenameReplacements := make(map[string]string)
-
-	cb.OnTrackSubscribed = func(track *webrtc.TrackRemote, pub *lksdk.RemoteTrackPublication, rp *lksdk.RemoteParticipant) {
-		defer func() {
-			s.pending.Done()
-			if s.initialized.IsBroken() && onSubscribeErr != nil {
-				s.OnFailure(onSubscribeErr)
-			}
-		}()
-
-		t := s.sync.AddTrack(track, rp.Identity())
-
-		mu.Lock()
-		switch p.RequestType {
-		case types.RequestTypeTrackComposite:
-			if p.Identity == "" || track.Kind() == webrtc.RTPCodecTypeVideo {
-				p.Identity = rp.Identity()
-				filenameReplacements["{publisher_identity}"] = p.Identity
-			}
-		case types.RequestTypeTrack:
-			p.Identity = rp.Identity()
-			if track.Kind() == webrtc.RTPCodecTypeAudio {
-				p.TrackKind = "audio"
-			} else {
-				p.TrackKind = "video"
-				// check for video over websocket
-				if p.Outputs[types.EgressTypeWebsocket] != nil {
-					onSubscribeErr = errors.ErrVideoWebsocket
-					return
-				}
-			}
-			p.TrackSource = strings.ToLower(pub.Source().String())
-
-			filenameReplacements["{track_id}"] = p.TrackID
-			filenameReplacements["{track_type}"] = p.TrackKind
-			filenameReplacements["{track_source}"] = p.TrackSource
-			filenameReplacements["{publisher_identity}"] = p.Identity
-		}
-		mu.Unlock()
-
-		var codec types.MimeType
-		var writeBlanks bool
-		var err error
-
-		switch {
-		case strings.EqualFold(track.Codec().MimeType, string(types.MimeTypeOpus)):
-			codec = types.MimeTypeOpus
-
-			p.AudioEnabled = true
-			p.AudioInCodec = codec
-			if p.AudioOutCodec == "" {
-				// This should only happen for track egress
-				p.AudioOutCodec = codec
-			}
-			p.AudioTranscoding = true
-
-			if p.RequestType == types.RequestTypeTrack {
-				if o := p.GetFileConfig(); o != nil {
-					o.OutputType = types.OutputTypeOGG
-				}
-			}
-
-		case strings.EqualFold(track.Codec().MimeType, string(types.MimeTypeVP8)):
-			codec = types.MimeTypeVP8
-
-			p.VideoEnabled = true
-			p.VideoInCodec = codec
-			if p.VideoOutCodec == "" {
-				// This should only happen for track egress
-				p.VideoOutCodec = codec
-			}
-			if p.VideoOutCodec != codec {
-				p.VideoTranscoding = true
-				writeBlanks = true
-			}
-
-			if p.RequestType == types.RequestTypeTrack {
-				if o := p.GetFileConfig(); o != nil {
-					o.OutputType = types.OutputTypeWebM
-				}
-			}
-
-		case strings.EqualFold(track.Codec().MimeType, string(types.MimeTypeH264)):
-			codec = types.MimeTypeH264
-
-			p.VideoEnabled = true
-			p.VideoInCodec = codec
-			if p.VideoOutCodec == "" {
-				// This should only happen for track egress
-				p.VideoOutCodec = types.MimeTypeH264
-			}
-
-			if p.RequestType == types.RequestTypeTrack {
-				if o := p.GetFileConfig(); o != nil {
-					o.OutputType = types.OutputTypeMP4
-				}
-			}
-
-		default:
-			onSubscribeErr = errors.ErrNotSupported(track.Codec().MimeType)
-			return
-		}
-
-		var logFilename string
-		if p.Debug.EnableProfiling {
-			if p.Debug.ToUploadConfig() == nil {
-				logFilename = path.Join(p.Debug.PathPrefix, fmt.Sprintf("%s.csv", track.ID()))
-			} else {
-				logFilename = path.Join(p.TmpDir, fmt.Sprintf("%s.csv", track.ID()))
-			}
-		}
-
-		<-p.GstReady
-		src, err := gst.NewElementWithName("appsrc", track.ID())
-		if err != nil {
-			onSubscribeErr = errors.ErrGstPipelineError(err)
-			return
-		}
-
-		appSrc := app.SrcFromElement(src)
-		writer, err := sdk.NewAppWriter(track, rp, codec, appSrc, s.sync, t, writeBlanks, logFilename)
-		if err != nil {
-			logger.Errorw("could not create app writer", err)
-			onSubscribeErr = err
-			return
-		}
-
-		ts := &config.TrackSource{
-			TrackID: pub.SID(),
-			Kind:    pub.Kind(),
-			AppSrc:  appSrc,
-			Codec:   track.Codec(),
-		}
-
-		switch pub.Kind() {
-		case lksdk.TrackKindAudio:
-			if s.audioWriter != nil {
-				s.onTrackFinished(s.audioWriter.TrackID())
-			}
-			s.audioWriter = writer
-			if s.initialized.IsBroken() {
-				s.OnTrackAdded(ts)
-			} else {
-				p.AudioTrack = ts
-			}
-
-		case lksdk.TrackKindVideo:
-			if s.videoWriter != nil {
-				s.onTrackFinished(s.videoWriter.TrackID())
-			}
-			s.videoWriter = writer
-			if s.initialized.IsBroken() {
-				s.OnTrackAdded(ts)
-			} else {
-				p.VideoTrack = ts
-			}
-		}
-	}
-
-=======
->>>>>>> cf060cc1
+	logger.Debugw("connecting to room")
 	s.room = lksdk.CreateRoom(cb)
-	logger.Debugw("connecting to room")
 	if err := s.room.JoinWithToken(s.WsUrl, s.Token, lksdk.WithAutoSubscribe(false)); err != nil {
 		return err
 	}
 
 	var fileIdentifier string
-	tracks := make(map[string]struct{})
-
-<<<<<<< HEAD
+	var trackCount int
 	var err error
-	switch p.RequestType {
+
+	switch s.RequestType {
 	case types.RequestTypeParticipant:
-		fileIdentifier = s.identity
-		filenameReplacements["{publisher_identity}"] = s.identity
-
-		err = s.subscribeToParticipant(s.identity)
-		<-s.participantReady.Watch()
-		logger.Infow("participant ready")
-
-	case types.RequestTypeTrackComposite:
-		fileIdentifier = p.Info.RoomName
-		if p.AudioEnabled {
-			tracks[p.AudioTrackID] = struct{}{}
-		}
-		if p.VideoEnabled {
-			tracks[p.VideoTrackID] = struct{}{}
-=======
-	switch s.RequestType {
+		fileIdentifier = s.Identity
+		err = s.awaitParticipant(s.Identity)
+
 	case types.RequestTypeTrackComposite:
 		fileIdentifier = s.Info.RoomName
+
+		tracks := make(map[string]struct{})
 		if s.AudioEnabled {
+			trackCount++
 			tracks[s.AudioTrackID] = struct{}{}
 		}
 		if s.VideoEnabled {
+			trackCount++
 			tracks[s.VideoTrackID] = struct{}{}
->>>>>>> cf060cc1
-		}
-
-		s.pending.Add(len(tracks))
-		err = s.subscribeToTracks(tracks)
+		}
+		err = s.awaitTracks(tracks)
 
 	case types.RequestTypeTrack:
-<<<<<<< HEAD
-		fileIdentifier = p.TrackID
-		tracks[p.TrackID] = struct{}{}
-
-		s.pending.Add(1)
-		err = s.subscribeToTracks(tracks)
+		fileIdentifier = s.TrackID
+		tracks := map[string]struct{}{
+			s.TrackID: {},
+		}
+		err = s.awaitTracks(tracks)
 	}
 	if err != nil {
 		return err
 	}
 
-	s.pending.Wait()
-	if onSubscribeErr != nil {
-		return onSubscribeErr
-	}
-
-	if err = p.UpdateInfoFromSDK(fileIdentifier, filenameReplacements); err != nil {
-=======
-		fileIdentifier = s.TrackID
-		tracks[s.TrackID] = struct{}{}
-	}
-
-	numTracks := len(tracks)
-	s.errors = make(chan error, numTracks)
-	if err := s.subscribeToTracks(tracks); err != nil {
-		return err
-	}
-
-	for i := 0; i < numTracks; i++ {
-		if err := <-s.errors; err != nil {
-			return err
-		}
-	}
-
-	s.initialized.Break()
-
-	if err := s.UpdateInfoFromSDK(fileIdentifier, s.filenameReplacements); err != nil {
->>>>>>> cf060cc1
+	if err = s.UpdateInfoFromSDK(fileIdentifier, s.filenameReplacements); err != nil {
 		logger.Errorw("could not update file params", err)
 		return err
 	}
 
-	s.initialized.Once(func() {
-		logger.Infow("sdk source initialized")
-	})
 	return nil
 }
 
-func (s *SDKSource) subscribeToTracks(expecting map[string]struct{}) error {
-	deadline := time.Now().Add(subscriptionTimeout)
-	for time.Now().Before(deadline) {
-		for _, p := range s.room.GetParticipants() {
-			for _, track := range p.Tracks() {
-				trackID := track.SID()
-				if _, ok := expecting[trackID]; ok {
-					if err := s.subscribe(track); err != nil {
-						return err
-					}
-
-					delete(expecting, track.SID())
-					if len(expecting) == 0 {
-						return nil
-					}
-				}
-			}
-		}
-		time.Sleep(100 * time.Millisecond)
-	}
-
-	for trackID := range expecting {
-		return errors.ErrTrackNotFound(trackID)
-	}
-
+func (s *SDKSource) awaitParticipant(identity string) error {
+	s.errors = make(chan error, 2)
+
+	rp, err := s.getParticipant(identity)
+	if err != nil {
+		return err
+	}
+
+	trackCount := 0
+	for trackCount == 0 || trackCount < len(rp.Tracks()) {
+		if err = <-s.errors; err != nil {
+			return err
+		}
+		trackCount++
+	}
+
+	s.initialized.Break()
 	return nil
 }
 
-func (s *SDKSource) subscribeToParticipant(identity string) error {
+func (s *SDKSource) getParticipant(identity string) (*lksdk.RemoteParticipant, error) {
 	deadline := time.Now().Add(subscriptionTimeout)
 	for time.Now().Before(deadline) {
 		for _, p := range s.room.GetParticipants() {
 			if p.Identity() == identity {
-				// OnTrackPublished will handle subscriptions
-				return nil
+				return p, nil
 			}
 		}
 		time.Sleep(100 * time.Millisecond)
 	}
-
-	return errors.ErrParticipantNotFound(identity)
+	return nil, errors.ErrParticipantNotFound(identity)
+}
+
+func (s *SDKSource) awaitTracks(expecting map[string]struct{}) error {
+	trackCount := len(expecting)
+	s.errors = make(chan error, trackCount)
+
+	deadline := time.After(subscriptionTimeout)
+	if err := s.subscribeToTracks(expecting, deadline); err != nil {
+		return err
+	}
+
+	for i := 0; i < trackCount; i++ {
+		select {
+		case err := <-s.errors:
+			if err != nil {
+				return err
+			}
+		case <-deadline:
+			return errors.ErrSubscriptionFailed
+		}
+	}
+
+	s.initialized.Break()
+	return nil
+}
+
+func (s *SDKSource) subscribeToTracks(expecting map[string]struct{}, deadline <-chan time.Time) error {
+	for {
+		select {
+		case <-deadline:
+			for trackID := range expecting {
+				return errors.ErrTrackNotFound(trackID)
+			}
+		default:
+			for _, p := range s.room.GetParticipants() {
+				for _, track := range p.Tracks() {
+					trackID := track.SID()
+					if _, ok := expecting[trackID]; ok {
+						if err := s.subscribe(track); err != nil {
+							return err
+						}
+
+						delete(expecting, track.SID())
+						if len(expecting) == 0 {
+							return nil
+						}
+					}
+				}
+			}
+			time.Sleep(100 * time.Millisecond)
+		}
+	}
 }
 
 func (s *SDKSource) subscribe(track lksdk.TrackPublication) error {
 	if pub, ok := track.(*lksdk.RemoteTrackPublication); ok {
 		if pub.IsSubscribed() {
-<<<<<<< HEAD
-			s.pending.Done()
-=======
->>>>>>> cf060cc1
 			return nil
 		}
 
@@ -496,7 +299,7 @@
 		return pub.SetSubscribed(true)
 	}
 
-	return errors.ErrInvalidTrack
+	return errors.ErrSubscriptionFailed
 }
 
 // ----- Callbacks -----
@@ -628,6 +431,23 @@
 	return writer, nil
 }
 
+func (s *SDKSource) onTrackPublished(pub *lksdk.RemoteTrackPublication, rp *lksdk.RemoteParticipant) {
+	if rp.Identity() != s.Identity {
+		return
+	}
+
+	switch pub.Source() {
+	case livekit.TrackSource_CAMERA, livekit.TrackSource_MICROPHONE:
+		if err := s.subscribe(pub); err != nil {
+			logger.Errorw("failed to subscribe to track", err, "trackID", pub.SID())
+		}
+	default:
+		logger.Infow("ignoring participant track",
+			"reason", fmt.Sprintf("source %s", pub.Source()))
+		return
+	}
+}
+
 func (s *SDKSource) onTrackMuted(pub lksdk.TrackPublication, _ lksdk.Participant) {
 	if w := s.getWriterForTrack(pub.SID()); w != nil {
 		w.SetTrackMuted(true)
@@ -637,36 +457,19 @@
 	}
 }
 
-<<<<<<< HEAD
-func (s *SDKSource) onTrackPublished(pub *lksdk.RemoteTrackPublication, rp *lksdk.RemoteParticipant) {
-	if rp.Identity() != s.identity {
-		return
-	}
-
-	switch pub.Source() {
-	case livekit.TrackSource_CAMERA, livekit.TrackSource_MICROPHONE:
-		s.pending.Add(1)
-		s.participantReady.Break()
-		if err := s.subscribe(pub); err != nil {
-			logger.Errorw("failed to subscribe to track", err, "trackID", pub.SID())
-=======
 func (s *SDKSource) onTrackUnmuted(pub lksdk.TrackPublication, _ lksdk.Participant) {
 	if w := s.getWriterForTrack(pub.SID()); w != nil {
 		w.SetTrackMuted(false)
 		if s.OnTrackUnmuted != nil {
 			s.OnTrackUnmuted(pub.SID())
->>>>>>> cf060cc1
-		}
-	default:
-		logger.Infow("ignoring participant track",
-			"reason", fmt.Sprintf("source %s", pub.Source()))
-		return
-	}
-}
-
-<<<<<<< HEAD
+		}
+	}
+}
+
 func (s *SDKSource) onTrackUnpublished(pub *lksdk.RemoteTrackPublication, _ *lksdk.RemoteParticipant) {
-=======
+	s.onTrackFinished(pub.SID())
+}
+
 func (s *SDKSource) getWriterForTrack(trackID string) *sdk.AppWriter {
 	if s.audioWriter != nil && s.audioWriter.TrackID() == trackID {
 		return s.audioWriter
@@ -678,7 +481,6 @@
 }
 
 func (s *SDKSource) onTrackUnsubscribed(_ *webrtc.TrackRemote, pub *lksdk.RemoteTrackPublication, _ *lksdk.RemoteParticipant) {
->>>>>>> cf060cc1
 	s.onTrackFinished(pub.SID())
 }
 
@@ -708,7 +510,7 @@
 }
 
 func (s *SDKSource) onParticipantDisconnected(rp *lksdk.RemoteParticipant) {
-	if rp.Identity() == s.identity {
+	if rp.Identity() == s.Identity {
 		s.onDisconnected()
 	}
 }
