--- conflicted
+++ resolved
@@ -371,7 +371,7 @@
 	}
 
 	ts.AppSrc = app.SrcFromElement(src)
-	writer, err := sdk.NewAppWriter(track, rp, ts, s.sync, s.Callbacks, logFilename)
+	writer, err := sdk.NewAppWriter(track, rp, ts, s.sync, s.callbacks, logFilename)
 	if err != nil {
 		return nil, err
 	}
@@ -382,20 +382,14 @@
 func (s *SDKSource) onTrackMuted(pub lksdk.TrackPublication, _ lksdk.Participant) {
 	if w := s.getWriterForTrack(pub.SID()); w != nil {
 		w.SetTrackMuted(true)
-<<<<<<< HEAD
-=======
 		s.callbacks.OnTrackMuted(pub.SID())
->>>>>>> ce1b52bd
 	}
 }
 
 func (s *SDKSource) onTrackUnmuted(pub lksdk.TrackPublication, _ lksdk.Participant) {
 	if w := s.getWriterForTrack(pub.SID()); w != nil {
 		w.SetTrackMuted(false)
-<<<<<<< HEAD
-=======
 		s.callbacks.OnTrackUnmuted(pub.SID())
->>>>>>> ce1b52bd
 	}
 }
 
