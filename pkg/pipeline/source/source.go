// Copyright 2023 LiveKit, Inc.
//
// Licensed under the Apache License, Version 2.0 (the "License");
// you may not use this file except in compliance with the License.
// You may obtain a copy of the License at
//
//     http://www.apache.org/licenses/LICENSE-2.0
//
// Unless required by applicable law or agreed to in writing, software
// distributed under the License is distributed on an "AS IS" BASIS,
// WITHOUT WARRANTIES OR CONDITIONS OF ANY KIND, either express or implied.
// See the License for the specific language governing permissions and
// limitations under the License.

package source

import (
	"context"

	"github.com/livekit/egress/pkg/config"
	"github.com/livekit/egress/pkg/errors"
	"github.com/livekit/egress/pkg/types"
)

type Source interface {
	StartRecording() chan struct{}
	EndRecording() chan struct{}
	Close()
}

func New(ctx context.Context, p *config.PipelineConfig) (Source, error) {
	switch p.RequestType {
	case types.RequestTypeRoomComposite,
		types.RequestTypeWeb:
		return NewWebSource(ctx, p)

<<<<<<< HEAD
	case types.RequestTypeParticipant,
		types.RequestTypeTrackComposite,
=======
	case types.RequestTypeTrackComposite,
>>>>>>> 943b5d6e
		types.RequestTypeTrack:
		return NewSDKSource(ctx, p)

	default:
		return nil, errors.ErrInvalidInput("request")
	}
}<|MERGE_RESOLUTION|>--- conflicted
+++ resolved
@@ -34,12 +34,8 @@
 		types.RequestTypeWeb:
 		return NewWebSource(ctx, p)
 
-<<<<<<< HEAD
 	case types.RequestTypeParticipant,
 		types.RequestTypeTrackComposite,
-=======
-	case types.RequestTypeTrackComposite,
->>>>>>> 943b5d6e
 		types.RequestTypeTrack:
 		return NewSDKSource(ctx, p)
 
