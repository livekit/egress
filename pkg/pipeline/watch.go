--- conflicted
+++ resolved
@@ -282,16 +282,6 @@
 				logger.Errorw("failed to end segment with playlist writer", err, "runningTime", t)
 				return err
 			}
-<<<<<<< HEAD
-
-		case msgFirstSampleMetadata:
-			startDate, err := getFirstSampleMetadataFromGstStructure(s)
-			if err != nil {
-				return err
-			}
-			logger.Debugw("received FirstSampleMetadata message", "startDate", startDate)
-
-			c.getSegmentSink().UpdateStartDate(startDate)
 
 		case msgGstMultiFileSink:
 			location, ts, err := getImageInformationFromGstStructure(s)
@@ -309,8 +299,6 @@
 			if err != nil {
 				return err
 			}
-=======
->>>>>>> c4f2e12a
 		}
 	}
 
