// Copyright 2023 LiveKit, Inc.
//
// Licensed under the Apache License, Version 2.0 (the "License");
// you may not use this file except in compliance with the License.
// You may obtain a copy of the License at
//
//     http://www.apache.org/licenses/LICENSE-2.0
//
// Unless required by applicable law or agreed to in writing, software
// distributed under the License is distributed on an "AS IS" BASIS,
// WITHOUT WARRANTIES OR CONDITIONS OF ANY KIND, either express or implied.
// See the License for the specific language governing permissions and
// limitations under the License.

package pipeline

import (
	"context"
	"fmt"
	"regexp"
	"strings"
	"time"

	"github.com/tinyzimmer/go-glib/glib"
	"github.com/tinyzimmer/go-gst/gst"

	"github.com/livekit/egress/pkg/errors"
	"github.com/livekit/egress/pkg/pipeline/output"
	"github.com/livekit/egress/pkg/pipeline/sink"
	"github.com/livekit/egress/pkg/pipeline/source"
	"github.com/livekit/egress/pkg/types"
	"github.com/livekit/protocol/logger"
)

const (
	// watch errors
	msgClockProblem           = "GStreamer error: clock problem."
	msgStreamingNotNegotiated = "streaming stopped, reason not-negotiated (-4)"
	msgMuxer                  = ":muxer"

	elementGstRtmp2Sink = "GstRtmp2Sink"
	elementGstAppSrc    = "GstAppSrc"
	elementSplitMuxSink = "GstSplitMuxSink"

	// watch elements
	msgFirstSampleMetadata = "FirstSampleMetadata"
	msgFragmentOpened      = "splitmuxsink-fragment-opened"
	msgFragmentClosed      = "splitmuxsink-fragment-closed"

	fragmentLocation    = "location"
	fragmentRunningTime = "running-time"

	// common gst errors
	msgWrongThread = "Called from wrong thread"

	// common gst warnings
	msgKeyframe         = "Could not request a keyframe. Files may not split at the exact location they should"
	msgLatencyQuery     = "Latency query failed"
	msgTaps             = "can't find exact taps"
	msgInputDisappeared = "Can't copy metadata because input buffer disappeared"

	// common gst fixmes
	msgStreamStart       = "stream-start event without group-id. Consider implementing group-id handling in the upstream elements"
	msgCreatingStream    = "Creating random stream-id, consider implementing a deterministic way of creating a stream-id"
	msgAggregateSubclass = "Subclass should call gst_aggregator_selected_samples() from its aggregate implementation."
)

func (p *Pipeline) gstLog(level gst.DebugLevel, file, function string, line int, obj *glib.Object, message string) {
	var lvl string
	switch level {
	case gst.LevelNone:
		lvl = "none"
	case gst.LevelError:
		switch message {
		case msgWrongThread:
			// ignore
			return
		default:
			lvl = "error"
		}
	case gst.LevelWarning:
		switch message {
		case msgKeyframe, msgLatencyQuery, msgTaps, msgInputDisappeared:
			// ignore
			return
		default:
			lvl = "warning"
		}
	case gst.LevelFixMe:
		switch message {
		case msgStreamStart, msgCreatingStream, msgAggregateSubclass:
			// ignore
			return
		default:
			lvl = "fixme"
		}
	case gst.LevelInfo:
		lvl = "info"
	case gst.LevelDebug:
		lvl = "debug"
	default:
		lvl = "log"
	}

	var msg string
	if function != "" {
		msg = fmt.Sprintf("[gst %s] %s: %s", lvl, function, message)
	} else {
		msg = fmt.Sprintf("[gst %s] %s", lvl, message)
	}
	args := []interface{}{"caller", fmt.Sprintf("%s:%d", file, line)}
	if obj != nil {
		name, err := obj.GetProperty("name")
		if err == nil {
			args = append(args, "object", name.(string))
		}
	}
	p.gstLogger.Debugw(msg, args...)
}

func (p *Pipeline) messageWatch(msg *gst.Message) bool {
	var err error
	switch msg.Type() {
	case gst.MessageEOS:
		p.handleMessageEOS()
		return false

	case gst.MessageWarning:
		err = p.handleMessageWarning(msg.ParseWarning())

	case gst.MessageError:
		err = p.handleMessageError(msg.ParseError())

	case gst.MessageStateChanged:
		p.handleMessageStateChanged(msg)

	case gst.MessageElement:
		err = p.handleMessageElement(msg)
	}

	if err != nil {
		if p.Debug.EnableProfiling {
			p.uploadDebugFiles()
		}
		p.OnFailure(err)
		return false
	}

	return true
}

func (p *Pipeline) handleMessageEOS() {
	if p.eosTimer != nil {
		p.eosTimer.Stop()
	}

	logger.Infow("EOS received, stopping pipeline")
	p.stop()
}

func (p *Pipeline) handleMessageWarning(gErr *gst.GError) error {
	element, _, message := parseDebugInfo(gErr)

	if gErr.Message() == msgClockProblem {
		err := errors.ErrGstPipelineError(gErr)
		logger.Errorw(gErr.Error(), errors.New(message), "element", element)
		return err
	}

	logger.Warnw(gErr.Message(), errors.New(message), "element", element)
	return nil
}

// handleMessageError returns true if the error has been handled, false if the pipeline should quit
func (p *Pipeline) handleMessageError(gErr *gst.GError) error {
	element, name, message := parseDebugInfo(gErr)

	switch {
	case element == elementGstRtmp2Sink:
		if strings.HasPrefix(gErr.Error(), "Connection error") {
			// try reconnecting
			ok, err := p.out.ResetStream(name, gErr)
			if err != nil {
				logger.Errorw("failed to reset stream", err)
			} else if ok {
				return nil
			}
		}

		// remove sink
		url, err := p.out.GetStreamUrl(name)
		if err != nil {
			logger.Warnw("rtmp output not found", err, "url", url)
			return err
		}

		return p.removeSink(context.Background(), url, gErr)

	case element == elementGstAppSrc:
		if message == msgStreamingNotNegotiated {
			// send eos to app src
			logger.Debugw("streaming stopped", "name", name)
			p.src.(*source.SDKSource).StreamStopped(name)
			return nil
		}

	case element == elementSplitMuxSink:
		// We sometimes get GstSplitMuxSink errors if send EOS before the first media was sent to the mux
		if message == msgMuxer {
			if p.eosSent.IsBroken() {
				logger.Debugw("GstSplitMuxSink failure after sending EOS")
				return nil
			}
		}
	}

	// input failure or file write failure. Fatal
	err := errors.ErrGstPipelineError(gErr)
	logger.Errorw(gErr.Error(), errors.New(message), "element", name)
	return err
}

// Debug info comes in the following format:
// file.c(line): method_name (): /GstPipeline:pipeline/GstBin:bin_name/GstElement:element_name:\nError message
var regExp = regexp.MustCompile("(?s)(.*?)GstPipeline:pipeline\\/GstBin:(.*?)\\/(.*?):([^:]*)(:\n)?(.*)")

func parseDebugInfo(gErr *gst.GError) (element, name, message string) {
	match := regExp.FindStringSubmatch(gErr.DebugString())

	element = match[3]
	name = match[4]
	message = match[6]
	return
}

func (p *Pipeline) handleMessageStateChanged(msg *gst.Message) {
<<<<<<< HEAD
=======
	if p.playing.IsBroken() {
		return
	}

>>>>>>> fd026c75
	_, newState := msg.ParseStateChanged()
	if newState != gst.StatePlaying {
		return
	}

	s := msg.Source()
	if s == pipelineSource {
		logger.Infow("pipeline playing")

		p.playing.Break()
		switch p.SourceType {
		case types.SourceTypeSDK:
			p.updateStartTime(p.src.(*source.SDKSource).GetStartTime())
		case types.SourceTypeWeb:
			p.updateStartTime(time.Now().UnixNano())
		}
	} else if strings.HasPrefix(s, "TR_") {
		logger.Infow(fmt.Sprintf("%s playing", s))
		p.src.(*source.SDKSource).Playing(s)
	}

	return
}

func (p *Pipeline) handleMessageElement(msg *gst.Message) error {
	s := msg.GetStructure()
	if s != nil {
		switch s.Name() {
		case msgFragmentOpened:
			if timer := p.eosTimer; timer != nil {
				timer.Reset(eosTimeout)
			}

			filepath, t, err := getSegmentParamsFromGstStructure(s)
			if err != nil {
				logger.Errorw("failed to retrieve segment parameters from event", err)
				return err
			}

			if err = p.getSegmentSink().StartSegment(filepath, t); err != nil {
				logger.Errorw("failed to register new segment with playlist writer", err, "location", filepath, "runningTime", t)
				return err
			}

		case msgFragmentClosed:
			if timer := p.eosTimer; timer != nil {
				timer.Reset(eosTimeout)
			}

			filepath, t, err := getSegmentParamsFromGstStructure(s)
			if err != nil {
				logger.Errorw("failed to retrieve segment parameters from event", err, "location", filepath, "runningTime", t)
				return err
			}

			logger.Debugw("fragment closed", "location", filepath, "runningTime", t)

			// We need to dispatch to a queue to:
			// 1. Avoid concurrent access to the SegmentsInfo structure
			// 2. Ensure that playlists are uploaded in the same order they are enqueued to avoid an older playlist overwriting a newer one
			if err = p.getSegmentSink().EnqueueSegmentUpload(filepath, t); err != nil {
				logger.Errorw("failed to end segment with playlist writer", err, "runningTime", t)
				return err
			}

		case msgFirstSampleMetadata:
			startDate, err := getFirstSampleMetadataFromGstStructure(s)
			if err != nil {
				return err
			}
			logger.Debugw("received FirstSampleMetadata message", "startDate", startDate)

			p.getSegmentSink().UpdateStartDate(startDate)
		}
	}

	return nil
}

func getSegmentParamsFromGstStructure(s *gst.Structure) (filepath string, time int64, err error) {
	loc, err := s.GetValue(fragmentLocation)
	if err != nil {
		return "", 0, err
	}
	filepath, ok := loc.(string)
	if !ok {
		return "", 0, errors.ErrGstPipelineError(errors.New("invalid type for location"))
	}

	t, err := s.GetValue(fragmentRunningTime)
	if err != nil {
		return "", 0, err
	}
	ti, ok := t.(uint64)
	if !ok {
		return "", 0, errors.ErrGstPipelineError(errors.New("invalid type for time"))
	}

	return filepath, int64(ti), nil
}

func getFirstSampleMetadataFromGstStructure(s *gst.Structure) (startDate time.Time, err error) {
	firstSampleMetadata := output.FirstSampleMetadata{}
	err = s.UnmarshalInto(&firstSampleMetadata)
	if err != nil {
		return time.Time{}, err
	}

	return time.Unix(0, firstSampleMetadata.StartDate), nil
}

func (p *Pipeline) getSegmentSink() *sink.SegmentSink {
	return p.sinks[types.EgressTypeSegments].(*sink.SegmentSink)
}<|MERGE_RESOLUTION|>--- conflicted
+++ resolved
@@ -234,13 +234,10 @@
 }
 
 func (p *Pipeline) handleMessageStateChanged(msg *gst.Message) {
-<<<<<<< HEAD
-=======
 	if p.playing.IsBroken() {
 		return
 	}
 
->>>>>>> fd026c75
 	_, newState := msg.ParseStateChanged()
 	if newState != gst.StatePlaying {
 		return
