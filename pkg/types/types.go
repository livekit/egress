--- conflicted
+++ resolved
@@ -26,10 +26,7 @@
 	// request types
 	RequestTypeRoomComposite  = "room_composite"
 	RequestTypeWeb            = "web"
-<<<<<<< HEAD
 	RequestTypeParticipant    = "participant"
-=======
->>>>>>> 943b5d6e
 	RequestTypeTrackComposite = "track_composite"
 	RequestTypeTrack          = "track"
 
