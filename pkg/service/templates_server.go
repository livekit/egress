package service

<<<<<<< HEAD
func (s *Service) StartTemplatesServer() error {
=======
import (
	"fmt"
	"io/fs"
	"net/http"

	"github.com/livekit/protocol/logger"
)

func (s *Service) StartTemplatesServer(fs fs.FS) error {
	if s.conf.TemplatePort == 0 {
		logger.Debugw("templates server disabled")
		return nil
	}

	h := http.FileServer(http.FS(fs))

	mux := http.NewServeMux()
	mux.Handle("/", h)

	go func() {
		addr := fmt.Sprintf("localhost:%d", s.conf.TemplatePort)
		logger.Debugw(fmt.Sprintf("starting template server on address %s", addr))
		_ = http.ListenAndServe(addr, mux)
	}()

>>>>>>> 84acb29d
	return nil
}<|MERGE_RESOLUTION|>--- conflicted
+++ resolved
@@ -1,8 +1,5 @@
 package service
 
-<<<<<<< HEAD
-func (s *Service) StartTemplatesServer() error {
-=======
 import (
 	"fmt"
 	"io/fs"
@@ -28,6 +25,5 @@
 		_ = http.ListenAndServe(addr, mux)
 	}()
 
->>>>>>> 84acb29d
 	return nil
 }