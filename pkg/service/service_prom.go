--- conflicted
+++ resolved
@@ -87,26 +87,6 @@
 		return 1
 	}
 	return 0
-<<<<<<< HEAD
-}
-
-func (s *Service) promProcUpdate(pUsage map[int]float64) map[string]float64 {
-	s.mu.RLock()
-	defer s.mu.RUnlock()
-
-	eUsage := make(map[string]float64)
-	for _, h := range s.activeHandlers {
-		if cmd := h.cmd; cmd != nil {
-			if process := cmd.Process; process != nil {
-				if usage, ok := pUsage[process.Pid]; ok {
-					eUsage[h.req.EgressId] = usage
-					h.updateCPU(usage)
-				}
-			}
-		}
-	}
-
-	return eUsage
 }
 
 func (s *Service) storeProcessEndedMetrics(egressID string, metrics string) error {
@@ -135,6 +115,4 @@
 	applyDefaultLabel(egressID, families)
 
 	return maps.Values(families), nil
-=======
->>>>>>> 71a71872
 }