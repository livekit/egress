package config

import (
	"os"
	"path"

	"github.com/go-logr/zapr"
	"go.uber.org/zap"
	"go.uber.org/zap/zapcore"
	"gopkg.in/yaml.v3"

	"github.com/livekit/protocol/livekit"
	"github.com/livekit/protocol/logger"
	"github.com/livekit/protocol/utils"

	"github.com/livekit/egress/pkg/errors"
)

const (
	roomCompositeCpuCost  = 3
	trackCompositeCpuCost = 2
	trackCpuCost          = 1

	defaultLocalOutputDirectory = "/"
)

type Config struct {
	Redis     RedisConfig `yaml:"redis"`      // required
	ApiKey    string      `yaml:"api_key"`    // required (env LIVEKIT_API_KEY)
	ApiSecret string      `yaml:"api_secret"` // required (env LIVEKIT_API_SECRET)
	WsUrl     string      `yaml:"ws_url"`     // required (env LIVEKIT_WS_URL)

	HealthPort           int    `yaml:"health_port"`
	PrometheusPort       int    `yaml:"prometheus_port"`
	LogLevel             string `yaml:"log_level"`
	TemplateBase         string `yaml:"template_base"`
	Insecure             bool   `yaml:"insecure"`
<<<<<<< HEAD
	LocalOutputDirectory string `yaml:"local_directory"` // used for temporary storage before uplaod
=======
	LocalOutputDirectory string `yaml:"local_directory"` // used both for temporary storage before upload and local output
>>>>>>> e9359de4

	S3    *S3Config    `yaml:"s3"`
	Azure *AzureConfig `yaml:"azure"`
	GCP   *GCPConfig   `yaml:"gcp"`

	// CPU costs for various egress types
	CPUCost CPUCostConfig `yaml:"cpu_cost"`

	// internal
	NodeID     string      `yaml:"-"`
	FileUpload interface{} `yaml:"-"` // one of S3, Azure, or GCP
}

type RedisConfig struct {
	Address  string `yaml:"address"`
	Username string `yaml:"username"`
	Password string `yaml:"password"`
	DB       int    `yaml:"db"`
	UseTLS   bool   `yaml:"use_tls"`
}

type S3Config struct {
	AccessKey string `yaml:"access_key"` // (env AWS_ACCESS_KEY_ID)
	Secret    string `yaml:"secret"`     // (env AWS_SECRET_ACCESS_KEY)
	Region    string `yaml:"region"`     // (env AWS_DEFAULT_REGION)
	Endpoint  string `yaml:"endpoint"`
	Bucket    string `yaml:"bucket"`
}

type AzureConfig struct {
	AccountName   string `yaml:"account_name"` // (env AZURE_STORAGE_ACCOUNT)
	AccountKey    string `yaml:"account_key"`  // (env AZURE_STORAGE_KEY)
	ContainerName string `yaml:"container_name"`
}

type GCPConfig struct {
	CredentialsJSON string `yaml:"credentials_json"` // (env GOOGLE_APPLICATION_CREDENTIALS)
	Bucket          string `yaml:"bucket"`
}

type CPUCostConfig struct {
	RoomCompositeCpuCost  float64 `yaml:"room_composite_cpu_cost"`
	TrackCompositeCpuCost float64 `yaml:"track_composite_cpu_cost"`
	TrackCpuCost          float64 `yaml:"track_cpu_cost"`
}

func NewConfig(confString string) (*Config, error) {
	conf := &Config{
		LogLevel:     "info",
		TemplateBase: "https://egress-composite.livekit.io",
		ApiKey:       os.Getenv("LIVEKIT_API_KEY"),
		ApiSecret:    os.Getenv("LIVEKIT_API_SECRET"),
		WsUrl:        os.Getenv("LIVEKIT_WS_URL"),
		NodeID:       utils.NewGuid("NE_"),
	}
	if confString != "" {
		if err := yaml.Unmarshal([]byte(confString), conf); err != nil {
			return nil, errors.ErrCouldNotParseConfig(err)
		}
	}

	if conf.S3 != nil {
		conf.FileUpload = &livekit.S3Upload{
			AccessKey: conf.S3.AccessKey,
			Secret:    conf.S3.Secret,
			Region:    conf.S3.Region,
			Endpoint:  conf.S3.Endpoint,
			Bucket:    conf.S3.Bucket,
		}
	} else if conf.GCP != nil {
		var credentials []byte
		if conf.GCP.CredentialsJSON != "" {
			credentials = []byte(conf.GCP.CredentialsJSON)
		}
		conf.FileUpload = &livekit.GCPUpload{
			Credentials: credentials,
			Bucket:      conf.GCP.Bucket,
		}
	} else if conf.Azure != nil {
		conf.FileUpload = &livekit.AzureBlobUpload{
			AccountName:   conf.Azure.AccountName,
			AccountKey:    conf.Azure.AccountKey,
			ContainerName: conf.Azure.ContainerName,
		}
	}
	// Setting CPU costs from config. Ensure that CPU costs are positive
	if conf.CPUCost.TrackCpuCost <= 0.0 {
		conf.CPUCost.TrackCpuCost = trackCpuCost
	}
	if conf.CPUCost.TrackCompositeCpuCost <= 0.0 {
		conf.CPUCost.TrackCompositeCpuCost = trackCompositeCpuCost
	}
	if conf.CPUCost.RoomCompositeCpuCost <= 0.0 {
		conf.CPUCost.RoomCompositeCpuCost = roomCompositeCpuCost
	}

	conf.LocalOutputDirectory = path.Clean(conf.LocalOutputDirectory)
	if conf.LocalOutputDirectory == "." {
		conf.LocalOutputDirectory = defaultLocalOutputDirectory
	}

	if err := conf.initLogger(); err != nil {
		return nil, err
	}

	return conf, nil
}

func (c *Config) initLogger() error {
	conf := zap.NewProductionConfig()
	if c.LogLevel != "" {
		lvl := zapcore.Level(0)
		if err := lvl.UnmarshalText([]byte(c.LogLevel)); err == nil {
			conf.Level = zap.NewAtomicLevelAt(lvl)
		}
	}

	l, _ := conf.Build()
	logger.SetLogger(zapr.NewLogger(l).WithValues("nodeID", c.NodeID), "egress")
	return nil
}<|MERGE_RESOLUTION|>--- conflicted
+++ resolved
@@ -35,11 +35,7 @@
 	LogLevel             string `yaml:"log_level"`
 	TemplateBase         string `yaml:"template_base"`
 	Insecure             bool   `yaml:"insecure"`
-<<<<<<< HEAD
 	LocalOutputDirectory string `yaml:"local_directory"` // used for temporary storage before uplaod
-=======
-	LocalOutputDirectory string `yaml:"local_directory"` // used both for temporary storage before upload and local output
->>>>>>> e9359de4
 
 	S3    *S3Config    `yaml:"s3"`
 	Azure *AzureConfig `yaml:"azure"`
