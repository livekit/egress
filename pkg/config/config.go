package config

import (
	"os"

	"github.com/go-logr/zapr"
	"go.uber.org/zap"
	"go.uber.org/zap/zapcore"
	"gopkg.in/yaml.v3"

	"github.com/livekit/protocol/livekit"
	"github.com/livekit/protocol/logger"
	"github.com/livekit/protocol/utils"

	"github.com/livekit/egress/pkg/errors"
)

const (
<<<<<<< HEAD
	// TODO agree on proper default location
	DefaultLocalOutputDirectory string = ""
=======
	roomCompositeCpuCost  = 3
	trackCompositeCpuCost = 2
	trackCpuCost          = 1
>>>>>>> d2bd7c32
)

type Config struct {
	Redis     RedisConfig `yaml:"redis"`      // required
	ApiKey    string      `yaml:"api_key"`    // required (env LIVEKIT_API_KEY)
	ApiSecret string      `yaml:"api_secret"` // required (env LIVEKIT_API_SECRET)
	WsUrl     string      `yaml:"ws_url"`     // required (env LIVEKIT_WS_URL)

	HealthPort           int    `yaml:"health_port"`
	PrometheusPort       int    `yaml:"prometheus_port"`
	LogLevel             string `yaml:"log_level"`
	TemplateBase         string `yaml:"template_base"`
	Insecure             bool   `yaml:"insecure"`
	LocalOutputDirectory string `yaml:"local_directory"` // (env LOCAL_DIRECTORY), used both for temporary storage before uplaod and local output

	S3          *S3Config    `yaml:"s3"`
	Azure       *AzureConfig `yaml:"azure"`
	GCP         *GCPConfig   `yaml:"gcp"`
	LocalOutput *LocalConfig `yaml:"local_output"`

	// CPU costs for various egress types
	CPUCost CPUCostConfig `yaml:"cpu_cost"`

	// internal
	NodeID     string      `yaml:"-"`
	FileUpload interface{} `yaml:"-"` // one of S3, Azure, or GCP
}

type RedisConfig struct {
	Address  string `yaml:"address"`
	Username string `yaml:"username"`
	Password string `yaml:"password"`
	DB       int    `yaml:"db"`
	UseTLS   bool   `yaml:"use_tls"`
}

type S3Config struct {
	AccessKey string `yaml:"access_key"` // (env AWS_ACCESS_KEY_ID)
	Secret    string `yaml:"secret"`     // (env AWS_SECRET_ACCESS_KEY)
	Region    string `yaml:"region"`     // (env AWS_DEFAULT_REGION)
	Endpoint  string `yaml:"endpoint"`
	Bucket    string `yaml:"bucket"`
}

type AzureConfig struct {
	AccountName   string `yaml:"account_name"` // (env AZURE_STORAGE_ACCOUNT)
	AccountKey    string `yaml:"account_key"`  // (env AZURE_STORAGE_KEY)
	ContainerName string `yaml:"container_name"`
}

type LocalConfig struct {
}

type GCPConfig struct {
	CredentialsJSON string `yaml:"credentials_json"` // (env GOOGLE_APPLICATION_CREDENTIALS)
	Bucket          string `yaml:"bucket"`
}

type CPUCostConfig struct {
	RoomCompositeCpuCost  float64 `yaml:"room_composite_cpu_cost"`
	TrackCompositeCpuCost float64 `yaml:"track_composite_cpu_cost"`
	TrackCpuCost          float64 `yaml:"track_cpu_cost"`
}

func NewConfig(confString string) (*Config, error) {
	conf := &Config{
		LogLevel:     "info",
		TemplateBase: "https://egress-composite.livekit.io",
		ApiKey:       os.Getenv("LIVEKIT_API_KEY"),
		ApiSecret:    os.Getenv("LIVEKIT_API_SECRET"),
		WsUrl:        os.Getenv("LIVEKIT_WS_URL"),
		NodeID:       utils.NewGuid("NE_"),
	}
	if confString != "" {
		if err := yaml.Unmarshal([]byte(confString), conf); err != nil {
			return nil, errors.ErrCouldNotParseConfig(err)
		}
	}

	if conf.S3 != nil {
		conf.FileUpload = &livekit.S3Upload{
			AccessKey: conf.S3.AccessKey,
			Secret:    conf.S3.Secret,
			Region:    conf.S3.Region,
			Endpoint:  conf.S3.Endpoint,
			Bucket:    conf.S3.Bucket,
		}
	} else if conf.GCP != nil {
		var credentials []byte
		if conf.GCP.CredentialsJSON != "" {
			credentials = []byte(conf.GCP.CredentialsJSON)
		}
		conf.FileUpload = &livekit.GCPUpload{
			Credentials: credentials,
			Bucket:      conf.GCP.Bucket,
		}
	} else if conf.Azure != nil {
		conf.FileUpload = &livekit.AzureBlobUpload{
			AccountName:   conf.Azure.AccountName,
			AccountKey:    conf.Azure.AccountKey,
			ContainerName: conf.Azure.ContainerName,
		}
	}
	// Setting CPU costs from config. Ensure that CPU costs are positive
	if conf.CPUCost.TrackCpuCost <= 0.0 {
		conf.CPUCost.TrackCpuCost = trackCpuCost
	}
	if conf.CPUCost.TrackCompositeCpuCost <= 0.0 {
		conf.CPUCost.TrackCompositeCpuCost = trackCompositeCpuCost
	}
	if conf.CPUCost.RoomCompositeCpuCost <= 0.0 {
		conf.CPUCost.RoomCompositeCpuCost = roomCompositeCpuCost
	}

	if conf.LocalOutputDirectory == "" {
		conf.LocalOutputDirectory = DefaultLocalOutputDirectory
	}

	if err := conf.initLogger(); err != nil {
		return nil, err
	}

	return conf, nil
}

func (c *Config) initLogger() error {
	conf := zap.NewProductionConfig()
	if c.LogLevel != "" {
		lvl := zapcore.Level(0)
		if err := lvl.UnmarshalText([]byte(c.LogLevel)); err == nil {
			conf.Level = zap.NewAtomicLevelAt(lvl)
		}
	}

	l, _ := conf.Build()
	logger.SetLogger(zapr.NewLogger(l).WithValues("nodeID", c.NodeID), "egress")
	return nil
}<|MERGE_RESOLUTION|>--- conflicted
+++ resolved
@@ -16,14 +16,11 @@
 )
 
 const (
-<<<<<<< HEAD
-	// TODO agree on proper default location
-	DefaultLocalOutputDirectory string = ""
-=======
 	roomCompositeCpuCost  = 3
 	trackCompositeCpuCost = 2
 	trackCpuCost          = 1
->>>>>>> d2bd7c32
+
+	defaultLocalOutputDirectory = "/"
 )
 
 type Config struct {
