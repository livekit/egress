--- conflicted
+++ resolved
@@ -579,7 +579,8 @@
 			o.LivePlaylistFilename = stringReplace(o.LivePlaylistFilename, replacements)
 			o.SegmentPrefix = stringReplace(o.SegmentPrefix, replacements)
 			o.SegmentsInfo.PlaylistName = stringReplace(o.SegmentsInfo.PlaylistName, replacements)
-<<<<<<< HEAD
+			o.SegmentsInfo.LivePlaylistName = stringReplace(o.SegmentsInfo.LivePlaylistName, replacements)
+
 		case types.EgressTypeImages:
 			for _, ci := range c {
 				o := ci.(*ImageConfig)
@@ -593,17 +594,11 @@
 					o.Height = int32(h)
 				}
 			}
-=======
-			o.SegmentsInfo.LivePlaylistName = stringReplace(o.SegmentsInfo.LivePlaylistName, replacements)
->>>>>>> 7121071e
 		}
 	}
 
 	return nil
 }
-
-// TODO Images room composite default dimensions
-// TODO Images sdk dimensions
 
 func (p *PipelineConfig) ValidateUrl(rawUrl string, outputType types.OutputType) (string, string, error) {
 	parsed, err := url.Parse(rawUrl)
