--- conflicted
+++ resolved
@@ -122,19 +122,6 @@
 	KeyFrameInterval float64
 }
 
-<<<<<<< HEAD
-type Callbacks struct {
-	GstReady       chan struct{}                              `yaml:"-"`
-	OnTrackMuted   []func(string)                             `yaml:"-"`
-	OnTrackUnmuted []func(string, time.Duration)              `yaml:"-"`
-	OnTrackAdded   func(*TrackSource)                         `yaml:"-"`
-	OnTrackRemoved func(trackID string)                       `yaml:"-"`
-	OnUpdate       func(context.Context, *livekit.EgressInfo) `yaml:"-"`
-	OnFailure      func(error)                                `yaml:"-"`
-}
-
-=======
->>>>>>> ce1b52bd
 func NewPipelineConfig(confString string, req *rpc.StartEgressRequest) (*PipelineConfig, error) {
 	p := &PipelineConfig{
 		BaseConfig: BaseConfig{
