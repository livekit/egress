--- conflicted
+++ resolved
@@ -30,10 +30,7 @@
 
 	roomCompositeCpuCost  = 4
 	webCpuCost            = 4
-<<<<<<< HEAD
 	participantCpuCost    = 1
-=======
->>>>>>> 943b5d6e
 	trackCompositeCpuCost = 1
 	trackCpuCost          = 0.5
 
@@ -55,10 +52,7 @@
 type CPUCostConfig struct {
 	RoomCompositeCpuCost  float64 `yaml:"room_composite_cpu_cost"`
 	WebCpuCost            float64 `yaml:"web_cpu_cost"`
-<<<<<<< HEAD
 	ParticipantCpuCost    float64 `yaml:"participant_cpu_cost"`
-=======
->>>>>>> 943b5d6e
 	TrackCompositeCpuCost float64 `yaml:"track_composite_cpu_cost"`
 	TrackCpuCost          float64 `yaml:"track_cpu_cost"`
 }
