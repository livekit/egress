// Copyright 2023 LiveKit, Inc.
//
// Licensed under the Apache License, Version 2.0 (the "License");
// you may not use this file except in compliance with the License.
// You may obtain a copy of the License at
//
//     http://www.apache.org/licenses/LICENSE-2.0
//
// Unless required by applicable law or agreed to in writing, software
// distributed under the License is distributed on an "AS IS" BASIS,
// WITHOUT WARRANTIES OR CONDITIONS OF ANY KIND, either express or implied.
// See the License for the specific language governing permissions and
// limitations under the License.

package config

import (
	"fmt"
	"os"
	"time"

	"gopkg.in/yaml.v3"

	"github.com/livekit/egress/pkg/errors"
	"github.com/livekit/protocol/logger"
	"github.com/livekit/protocol/utils"
)

const (
	roomCompositeCpuCost      = 4
	audioRoomCompositeCpuCost = 1
	webCpuCost                = 4
	audioWebCpuCost           = 1
	participantCpuCost        = 2
	trackCompositeCpuCost     = 1
	trackCpuCost              = 0.5
	maxCpuUtilization         = 0.8
	maxUploadQueue            = 60

	defaultTemplatePort         = 7980
	defaultTemplateBaseTemplate = "http://localhost:%d/"

	defaultIOCreateTimeout = time.Second * 15
	defaultIOUpdateTimeout = time.Second * 30

	defaultJitterBufferLatency = time.Second * 2
	defaultAudioMixerLatency   = time.Millisecond * 2750
	defaultPipelineLatency     = time.Second * 3
<<<<<<< HEAD
	defaultRTPMaxAllowedTsDiff = time.Second
	defaultOldPacketThreshold  = 500 * time.Millisecond
=======
	defaultRTPMaxAllowedTsDiff = time.Second * 5
>>>>>>> 52fff81e

	defaultAudioTempoControllerAdjustmentRate = 0.05

	defaultMaxPulseClients = 60
)

type ServiceConfig struct {
	BaseConfig `yaml:",inline"`

	HealthPort       int `yaml:"health_port"`        // health check port
	TemplatePort     int `yaml:"template_port"`      // room composite template server port
	PrometheusPort   int `yaml:"prometheus_port"`    // prometheus handler port
	DebugHandlerPort int `yaml:"debug_handler_port"` // egress debug handler port

	*CPUCostConfig `yaml:"cpu_cost"` // CPU costs for the different egress types
}

type CPUCostConfig struct {
	MaxCpuUtilization         float64 `yaml:"max_cpu_utilization"` // maximum allowed CPU utilization when deciding to accept a request. Default to 80%
	MaxMemory                 float64 `yaml:"max_memory"`          // maximum allowed memory usage in GB. 0 to disable
	MemoryCost                float64 `yaml:"memory_cost"`         // minimum memory in GB
	RoomCompositeCpuCost      float64 `yaml:"room_composite_cpu_cost"`
	AudioRoomCompositeCpuCost float64 `yaml:"audio_room_composite_cpu_cost"`
	WebCpuCost                float64 `yaml:"web_cpu_cost"`
	AudioWebCpuCost           float64 `yaml:"audio_web_cpu_cost"`
	ParticipantCpuCost        float64 `yaml:"participant_cpu_cost"`
	TrackCompositeCpuCost     float64 `yaml:"track_composite_cpu_cost"`
	TrackCpuCost              float64 `yaml:"track_cpu_cost"`
	MaxPulseClients           int     `yaml:"max_pulse_clients"` // pulse client limit for launching chrome
}

func NewServiceConfig(confString string) (*ServiceConfig, error) {
	conf := &ServiceConfig{
		BaseConfig: BaseConfig{
			Logging: &logger.Config{
				Level: "info",
			},
			ApiKey:    os.Getenv("LIVEKIT_API_KEY"),
			ApiSecret: os.Getenv("LIVEKIT_API_SECRET"),
			WsUrl:     os.Getenv("LIVEKIT_WS_URL"),
		},
		CPUCostConfig: &CPUCostConfig{},
	}
	if confString != "" {
		if err := yaml.Unmarshal([]byte(confString), conf); err != nil {
			return nil, errors.ErrCouldNotParseConfig(err)
		}
	}

	// always create a new node ID
	conf.NodeID = utils.NewGuid("NE_")
	conf.InitDefaults()

	if err := conf.initLogger("nodeID", conf.NodeID, "clusterID", conf.ClusterID); err != nil {
		return nil, err
	}

	return conf, nil
}

func (c *ServiceConfig) InitDefaults() {
	if c.CPUCostConfig == nil {
		c.CPUCostConfig = new(CPUCostConfig)
	}

	if c.TemplatePort == 0 {
		c.TemplatePort = defaultTemplatePort
	}
	if c.TemplateBase == "" {
		c.TemplateBase = fmt.Sprintf(defaultTemplateBaseTemplate, c.TemplatePort)
	}

	if c.IOCreateTimeout == 0 {
		c.IOCreateTimeout = defaultIOCreateTimeout
	}
	if c.IOUpdateTimeout == 0 {
		c.IOUpdateTimeout = defaultIOUpdateTimeout
	}

	// Setting CPU costs from config. Ensure that CPU costs are positive
	if c.MaxCpuUtilization <= 0 || c.MaxCpuUtilization > 1 {
		c.MaxCpuUtilization = maxCpuUtilization
	}
	if c.RoomCompositeCpuCost <= 0 {
		c.RoomCompositeCpuCost = roomCompositeCpuCost
	}
	if c.AudioRoomCompositeCpuCost <= 0 {
		c.AudioRoomCompositeCpuCost = audioRoomCompositeCpuCost
	}
	if c.WebCpuCost <= 0 {
		c.WebCpuCost = webCpuCost
	}
	if c.AudioWebCpuCost <= 0 {
		c.AudioWebCpuCost = audioWebCpuCost
	}
	if c.ParticipantCpuCost <= 0 {
		c.ParticipantCpuCost = participantCpuCost
	}
	if c.TrackCompositeCpuCost <= 0 {
		c.TrackCompositeCpuCost = trackCompositeCpuCost
	}
	if c.TrackCpuCost <= 0 {
		c.TrackCpuCost = trackCpuCost
	}
	if c.MaxPulseClients == 0 {
		c.MaxPulseClients = defaultMaxPulseClients
	}

	if c.MaxUploadQueue <= 0 {
		c.MaxUploadQueue = maxUploadQueue
	}

	if c.Latency.JitterBufferLatency == 0 {
		c.Latency.JitterBufferLatency = defaultJitterBufferLatency
	}
	if c.Latency.AudioMixerLatency == 0 {
		c.Latency.AudioMixerLatency = defaultAudioMixerLatency
	}
	if c.Latency.PipelineLatency == 0 {
		c.Latency.PipelineLatency = defaultPipelineLatency
	}
	if c.Latency.RTPMaxAllowedTsDiff == 0 {
		c.Latency.RTPMaxAllowedTsDiff = defaultRTPMaxAllowedTsDiff
	}
<<<<<<< HEAD
	if c.Latency.OldPacketThreshold == 0 {
		c.Latency.OldPacketThreshold = defaultOldPacketThreshold
=======
	if c.Latency.RTPMaxAllowedTsDiff < c.Latency.JitterBufferLatency {
		// RTP max allowed ts diff must be greater than jitter buffer latency to absorb the jitter buffer burst
		c.Latency.RTPMaxAllowedTsDiff = c.Latency.JitterBufferLatency
>>>>>>> 52fff81e
	}
	if c.AudioTempoController.Enabled {
		if c.AudioTempoController.AdjustmentRate > 0.2 || c.AudioTempoController.AdjustmentRate <= 0 {
			c.AudioTempoController.AdjustmentRate = defaultAudioTempoControllerAdjustmentRate
		}
	}
}<|MERGE_RESOLUTION|>--- conflicted
+++ resolved
@@ -46,12 +46,8 @@
 	defaultJitterBufferLatency = time.Second * 2
 	defaultAudioMixerLatency   = time.Millisecond * 2750
 	defaultPipelineLatency     = time.Second * 3
-<<<<<<< HEAD
-	defaultRTPMaxAllowedTsDiff = time.Second
+	defaultRTPMaxAllowedTsDiff = time.Second * 5
 	defaultOldPacketThreshold  = 500 * time.Millisecond
-=======
-	defaultRTPMaxAllowedTsDiff = time.Second * 5
->>>>>>> 52fff81e
 
 	defaultAudioTempoControllerAdjustmentRate = 0.05
 
@@ -173,17 +169,12 @@
 	if c.Latency.PipelineLatency == 0 {
 		c.Latency.PipelineLatency = defaultPipelineLatency
 	}
-	if c.Latency.RTPMaxAllowedTsDiff == 0 {
-		c.Latency.RTPMaxAllowedTsDiff = defaultRTPMaxAllowedTsDiff
-	}
-<<<<<<< HEAD
-	if c.Latency.OldPacketThreshold == 0 {
-		c.Latency.OldPacketThreshold = defaultOldPacketThreshold
-=======
 	if c.Latency.RTPMaxAllowedTsDiff < c.Latency.JitterBufferLatency {
 		// RTP max allowed ts diff must be greater than jitter buffer latency to absorb the jitter buffer burst
 		c.Latency.RTPMaxAllowedTsDiff = c.Latency.JitterBufferLatency
->>>>>>> 52fff81e
+	}
+	if c.Latency.OldPacketThreshold == 0 {
+		c.Latency.OldPacketThreshold = defaultOldPacketThreshold
 	}
 	if c.AudioTempoController.Enabled {
 		if c.AudioTempoController.AdjustmentRate > 0.2 || c.AudioTempoController.AdjustmentRate <= 0 {
