--- conflicted
+++ resolved
@@ -22,16 +22,11 @@
 	"github.com/tinyzimmer/go-gst/gst"
 
 	"github.com/livekit/egress/pkg/errors"
+	"github.com/livekit/protocol/logger"
 )
 
 const (
 	stateChangeTimeout = time.Second * 15
-	stopTimeout        = time.Second * 30
-)
-
-const (
-	stateChangeTimeout = time.Second * 15
-	stopTimeout        = time.Second * 30
 )
 
 type Pipeline struct {
@@ -115,15 +110,6 @@
 	go func() {
 		stateErr <- p.pipeline.SetState(state)
 	}()
-<<<<<<< HEAD
-
-	if state == gst.StateNull {
-		for _, src := range p.srcs {
-			if err := src.SetState(gst.StateNull); err != nil {
-				return err
-			}
-		}
-	}
 
 	select {
 	case <-time.After(stateChangeTimeout):
@@ -134,17 +120,6 @@
 		}
 	}
 
-=======
-	select {
-	case <-time.After(stateChangeTimeout):
-		return errors.ErrPipelineFrozen
-	case err := <-stateErr:
-		if err != nil {
-			return errors.ErrGstPipelineError(err)
-		}
-	}
-
->>>>>>> b21df231
 	return nil
 }
 
@@ -188,10 +163,6 @@
 
 	if old >= StateRunning {
 		p.loop.Quit()
-<<<<<<< HEAD
-		logger.Debugw("main loop closed")
-=======
->>>>>>> b21df231
 	}
 
 	p.UpgradeState(StateFinished)
