# Copyright 2023 LiveKit, Inc.
#
# Licensed under the Apache License, Version 2.0 (the "License");
# you may not use this file except in compliance with the License.
# You may obtain a copy of the License at
#
#     http://www.apache.org/licenses/LICENSE-2.0
#
# Unless required by applicable law or agreed to in writing, software
# distributed under the License is distributed on an "AS IS" BASIS,
# WITHOUT WARRANTIES OR CONDITIONS OF ANY KIND, either express or implied.
# See the License for the specific language governing permissions and
# limitations under the License.

<<<<<<< HEAD
# syntax=docker/dockerfile:1.6
=======
ARG TARGETPLATFORM
ARG TEMPLATE_TAG=latest

FROM livekit/egress-templates:$TEMPLATE_TAG AS template
>>>>>>> a100f33a

FROM livekit/gstreamer:1.24.12-dev

WORKDIR /workspace

<<<<<<< HEAD
ARG TARGETPLATFORM

# Deadlock 0 = off, 1 = on
ARG DEADLOCK=0

=======
>>>>>>> a100f33a
# install go
RUN if [ "$TARGETPLATFORM" = "linux/arm64" ]; then GOARCH=arm64; else GOARCH=amd64; fi && \
    wget https://go.dev/dl/go1.22.1.linux-${GOARCH}.tar.gz && \
    rm -rf /usr/local/go && \
    tar -C /usr/local -xzf go1.22.1.linux-${GOARCH}.tar.gz
ENV PATH="/usr/local/go/bin:${PATH}"

ENV GOMODCACHE=/go/pkg/mod \
    GOCACHE=/go/build-cache

# download go modules
COPY go.mod .
COPY go.sum .
RUN --mount=type=cache,target=/go/pkg/mod,sharing=locked \
    --mount=type=cache,target=/go/build-cache \
    go mod download

# copy source
COPY cmd/ cmd/
COPY pkg/ pkg/
COPY test/ test/
COPY version/ version/

# copy templates
COPY --from=template workspace/build/ cmd/server/templates/
COPY --from=template workspace/build/ test/templates/

# build (service tests will need to launch the handler)
RUN --mount=type=cache,target=/go/pkg/mod,sharing=locked \
    --mount=type=cache,target=/go/build-cache \
    if [ "$TARGETPLATFORM" = "linux/arm64" ]; then GOARCH=arm64; else GOARCH=amd64; fi && \
    TAGS=""; \
    if [ "${DEADLOCK:-0}" = "1" ]; then TAGS="deadlock"; fi; \
    CGO_ENABLED=1 GOOS=linux GOARCH=${GOARCH} GODEBUG=disablethp=1 go build ${TAGS:+-tags} ${TAGS:+"$TAGS"} -o egress ./cmd/server

RUN --mount=type=cache,target=/go/pkg/mod,sharing=locked \
    --mount=type=cache,target=/go/build-cache \
    if [ "$TARGETPLATFORM" = "linux/arm64" ]; then GOARCH=arm64; else GOARCH=amd64; fi && \
    CGO_ENABLED=1 GOOS=linux GOARCH=${GOARCH} go test -c -v -race --tags=integration ./test


FROM livekit/gstreamer:1.24.12-prod

ARG TARGETPLATFORM

# install deps
RUN apt-get update && \
    apt-get install -y \
        curl \
        ffmpeg \
        fonts-noto \
        gnupg \
        pulseaudio \
        python3 \
        python3-pip \
        unzip \
        wget \
        xvfb \
        gstreamer1.0-plugins-base-

# install go
COPY --from=0 /usr/local/go /usr/local/go
ENV PATH="/usr/local/go/bin:${PATH}"

# install chrome
COPY --from=livekit/chrome-installer:125.0.6422.141 /chrome-installer /chrome-installer
RUN /chrome-installer/install-chrome "$TARGETPLATFORM"

# clean up
RUN rm -rf /var/lib/apt/lists/*

# install rtsp server
RUN if [ "$TARGETPLATFORM" = "linux/arm64" ]; then ARCH=arm64v8; else ARCH=amd64; fi && \
    wget https://github.com/bluenviron/mediamtx/releases/download/v1.8.1/mediamtx_v1.8.1_linux_${ARCH}.tar.gz && \
    tar -zxvf mediamtx_v1.8.1_linux_${ARCH}.tar.gz && \
    rm mediamtx_v1.8.1_linux_${ARCH}.tar.gz && \
    sed -i 's_record: no_record: yes_g' mediamtx.yml && \
    sed -i 's_recordPath: ./recordings/%path/_recordPath: /out/output/stream-_g' mediamtx.yml

# create egress user
RUN useradd -ms /bin/bash -g root -G sudo,pulse,pulse-access egress
RUN mkdir -p home/egress/tmp home/egress/.cache/xdgr && \
    chown -R egress /home/egress

# copy files
COPY test/agents/requirements.txt /agents/requirements.txt
RUN pip install --break-system-packages --no-cache-dir -r /agents/requirements.txt

COPY test/ /workspace/test/
<<<<<<< HEAD
COPY --from=0 /workspace/egress /bin/
COPY --from=0 /workspace/test.test .
COPY media-samples /media-samples
COPY --from=0 /workspace/test/agents /agents
=======
COPY --from=1 /workspace/egress /bin/
COPY --from=1 /workspace/test.test .
COPY --from=1 /workspace/media-samples /media-samples
COPY --from=1 /workspace/test/agents /agents
>>>>>>> a100f33a
COPY build/test/entrypoint.sh .

# run tests
USER egress
ENV PATH=${PATH}:/chrome
ENV XDG_RUNTIME_DIR=/home/egress/.cache/xdgr
ENV CHROME_DEVEL_SANDBOX=/usr/local/sbin/chrome-devel-sandbox
ENTRYPOINT ["./entrypoint.sh"]<|MERGE_RESOLUTION|>--- conflicted
+++ resolved
@@ -12,27 +12,21 @@
 # See the License for the specific language governing permissions and
 # limitations under the License.
 
-<<<<<<< HEAD
 # syntax=docker/dockerfile:1.6
-=======
 ARG TARGETPLATFORM
 ARG TEMPLATE_TAG=latest
 
 FROM livekit/egress-templates:$TEMPLATE_TAG AS template
->>>>>>> a100f33a
 
 FROM livekit/gstreamer:1.24.12-dev
 
 WORKDIR /workspace
 
-<<<<<<< HEAD
 ARG TARGETPLATFORM
 
 # Deadlock 0 = off, 1 = on
 ARG DEADLOCK=0
 
-=======
->>>>>>> a100f33a
 # install go
 RUN if [ "$TARGETPLATFORM" = "linux/arm64" ]; then GOARCH=arm64; else GOARCH=amd64; fi && \
     wget https://go.dev/dl/go1.22.1.linux-${GOARCH}.tar.gz && \
@@ -122,17 +116,10 @@
 RUN pip install --break-system-packages --no-cache-dir -r /agents/requirements.txt
 
 COPY test/ /workspace/test/
-<<<<<<< HEAD
-COPY --from=0 /workspace/egress /bin/
-COPY --from=0 /workspace/test.test .
-COPY media-samples /media-samples
-COPY --from=0 /workspace/test/agents /agents
-=======
 COPY --from=1 /workspace/egress /bin/
 COPY --from=1 /workspace/test.test .
-COPY --from=1 /workspace/media-samples /media-samples
+COPY media-samples /media-samples
 COPY --from=1 /workspace/test/agents /agents
->>>>>>> a100f33a
 COPY build/test/entrypoint.sh .
 
 # run tests
