# Copyright 2023 LiveKit, Inc.
#
# Licensed under the Apache License, Version 2.0 (the "License");
# you may not use this file except in compliance with the License.
# You may obtain a copy of the License at
#
#     http://www.apache.org/licenses/LICENSE-2.0
#
# Unless required by applicable law or agreed to in writing, software
# distributed under the License is distributed on an "AS IS" BASIS,
# WITHOUT WARRANTIES OR CONDITIONS OF ANY KIND, either express or implied.
# See the License for the specific language governing permissions and
# limitations under the License.

FROM livekit/gstreamer:1.22.12-dev

WORKDIR /workspace

ARG TARGETPLATFORM

# install go
RUN if [[ "$TARGETPLATFORM" == linux/arm64* ]]; then GOARCH=arm64; else GOARCH=amd64; fi && \
    wget https://go.dev/dl/go1.22.1.linux-${GOARCH}.tar.gz && \
    rm -rf /usr/local/go && \
    tar -C /usr/local -xzf go1.22.1.linux-${GOARCH}.tar.gz
ENV PATH="/usr/local/go/bin:${PATH}"

# download go modules
COPY go.mod .
COPY go.sum .
RUN go mod download

# copy source
COPY cmd/ cmd/
COPY pkg/ pkg/
COPY test/ test/
COPY version/ version/

# copy templates
COPY --from=livekit/egress-templates workspace/build/ cmd/server/templates/
COPY --from=livekit/egress-templates workspace/build/ test/templates/

# build (service tests will need to launch the handler)
RUN if [[ "$TARGETPLATFORM" == linux/arm64* ]]; then GOARCH=arm64; else GOARCH=amd64; fi && \
    CGO_ENABLED=1 GOOS=linux GOARCH=${GOARCH} GO111MODULE=on GODEBUG=disablethp=1 go build -a -o egress ./cmd/server

RUN if [[ "$TARGETPLATFORM" == linux/arm64* ]]; then GOARCH=arm64; else GOARCH=amd64; fi && \
    CGO_ENABLED=1 GOOS=linux GOARCH=${GOARCH} GO111MODULE=on go test -c -v -race --tags=integration ./test


FROM livekit/gstreamer:1.22.12-prod

ARG TARGETPLATFORM

# install deps
RUN apt-get update && \
    apt-get install -y \
        curl \
        ffmpeg \
        fonts-noto \
        gnupg \
        pulseaudio \
        unzip \
        wget \
        xvfb \
        gstreamer1.0-plugins-base-

# install go
RUN if [[ "$TARGETPLATFORM" == linux/arm64* ]]; then GOARCH=arm64; else GOARCH=amd64; fi && \
    wget https://go.dev/dl/go1.22.1.linux-${GOARCH}.tar.gz && \
    rm -rf /usr/local/go && \
    tar -C /usr/local -xzf go1.22.1.linux-${GOARCH}.tar.gz
ENV PATH="/usr/local/go/bin:${PATH}"

# install chrome
COPY --from=livekit/chrome-installer:125.0.6422.141 /chrome-installer /chrome-installer
RUN /chrome-installer/install-chrome "$TARGETPLATFORM"

# clean up
RUN rm -rf /var/lib/apt/lists/*

# install rtsp server
<<<<<<< HEAD
RUN if [[ "$TARGETPLATFORM" == linux/arm64* ]]; then ARCH=arm64v8; else ARCH=amd64; fi && \
    wget https://github.com/aler9/rtsp-simple-server/releases/download/v0.17.6/rtsp-simple-server_v0.17.6_linux_${ARCH}.tar.gz && \
    tar -zxvf rtsp-simple-server_v0.17.6_linux_${ARCH}.tar.gz && \
    rm rtsp-simple-server_v0.17.6_linux_${ARCH}.tar.gz
=======
RUN if [ "$TARGETPLATFORM" = "linux/arm64" ]; then ARCH=arm64v8; else ARCH=amd64; fi && \
    wget https://github.com/bluenviron/mediamtx/releases/download/v1.8.1/mediamtx_v1.8.1_linux_${ARCH}.tar.gz && \
    tar -zxvf mediamtx_v1.8.1_linux_${ARCH}.tar.gz && \
    rm mediamtx_v1.8.1_linux_${ARCH}.tar.gz && \
    sed -i 's_record: no_record: yes_g' mediamtx.yml && \
    sed -i 's_recordPath: ./recordings/%path/_recordPath: /out/output/stream-_g' mediamtx.yml
>>>>>>> 3afa8c67

# create egress user
RUN useradd -ms /bin/bash -g root -G sudo,pulse,pulse-access egress
RUN mkdir -p home/egress/tmp home/egress/.cache/xdgr && \
    chown -R egress /home/egress

# copy files
COPY test/ /workspace/test/
COPY --from=0 /workspace/egress /bin/
COPY --from=0 /workspace/test.test .
COPY build/test/entrypoint.sh .

# download samples
RUN apt-get update && apt-get install -y git-lfs
RUN git clone --depth 1 https://github.com/livekit/media-samples.git
RUN cd media-samples && git lfs pull

# run tests
USER egress
ENV PATH=${PATH}:/chrome
ENV XDG_RUNTIME_DIR=/home/egress/.cache/xdgr
ENV CHROME_DEVEL_SANDBOX=/usr/local/sbin/chrome-devel-sandbox
ENTRYPOINT ["./entrypoint.sh"]<|MERGE_RESOLUTION|>--- conflicted
+++ resolved
@@ -80,19 +80,12 @@
 RUN rm -rf /var/lib/apt/lists/*
 
 # install rtsp server
-<<<<<<< HEAD
 RUN if [[ "$TARGETPLATFORM" == linux/arm64* ]]; then ARCH=arm64v8; else ARCH=amd64; fi && \
-    wget https://github.com/aler9/rtsp-simple-server/releases/download/v0.17.6/rtsp-simple-server_v0.17.6_linux_${ARCH}.tar.gz && \
-    tar -zxvf rtsp-simple-server_v0.17.6_linux_${ARCH}.tar.gz && \
-    rm rtsp-simple-server_v0.17.6_linux_${ARCH}.tar.gz
-=======
-RUN if [ "$TARGETPLATFORM" = "linux/arm64" ]; then ARCH=arm64v8; else ARCH=amd64; fi && \
     wget https://github.com/bluenviron/mediamtx/releases/download/v1.8.1/mediamtx_v1.8.1_linux_${ARCH}.tar.gz && \
     tar -zxvf mediamtx_v1.8.1_linux_${ARCH}.tar.gz && \
     rm mediamtx_v1.8.1_linux_${ARCH}.tar.gz && \
     sed -i 's_record: no_record: yes_g' mediamtx.yml && \
     sed -i 's_recordPath: ./recordings/%path/_recordPath: /out/output/stream-_g' mediamtx.yml
->>>>>>> 3afa8c67
 
 # create egress user
 RUN useradd -ms /bin/bash -g root -G sudo,pulse,pulse-access egress
