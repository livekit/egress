// Copyright 2023 LiveKit, Inc.
//
// Licensed under the Apache License, Version 2.0 (the "License");
// you may not use this file except in compliance with the License.
// You may obtain a copy of the License at
//
//     http://www.apache.org/licenses/LICENSE-2.0
//
// Unless required by applicable law or agreed to in writing, software
// distributed under the License is distributed on an "AS IS" BASIS,
// WITHOUT WARRANTIES OR CONDITIONS OF ANY KIND, either express or implied.
// See the License for the specific language governing permissions and
// limitations under the License.

//go:build mage

package main

import (
	"context"
	"encoding/json"
	"fmt"
	"os"
	"path"
	"runtime"
	"strings"

	"github.com/livekit/egress/version"
	"github.com/livekit/mageutil"
)

const (
	gstVersion      = "1.24.12"
	libniceVersion  = "0.1.21"
	chromiumVersion = "125.0.6422.141"
	dockerBuild     = "docker build"
	dockerBuildX    = "docker buildx build --push --platform linux/amd64,linux/arm64"
)

type packageInfo struct {
	Dir string
}

func Proto() error {
	ctx := context.Background()
	fmt.Println("generating protobuf")

	// parse go mod output
	pkgOut, err := mageutil.Out(ctx, "go list -json -m github.com/livekit/protocol")
	if err != nil {
		return err
	}
	pi := packageInfo{}
	if err = json.Unmarshal(pkgOut, &pi); err != nil {
		return err
	}

	_, err = mageutil.GetToolPath("protoc")
	if err != nil {
		return err
	}
	protocGoPath, err := mageutil.GetToolPath("protoc-gen-go")
	if err != nil {
		return err
	}
	protocGrpcGoPath, err := mageutil.GetToolPath("protoc-gen-go-grpc")
	if err != nil {
		return err
	}

	// generate grpc-related protos
	return mageutil.RunDir(ctx, "pkg/ipc", fmt.Sprintf(
		"protoc"+
			" --go_out ."+
			" --go-grpc_out ."+
			" --go_opt=paths=source_relative"+
			" --go-grpc_opt=paths=source_relative"+
			" --plugin=go=%s"+
			" --plugin=go-grpc=%s"+
			" -I%s -I=. ipc.proto",
		protocGoPath, protocGrpcGoPath, pi.Dir+"/protobufs",
	))
}

func EnsureMediaSamples() error {
	ctx := context.Background()

	const script = "build/test/fetch-media-samples.sh"
	if _, err := os.Stat(script); err != nil {
		return fmt.Errorf("missing %s: %w", script, err)
	}

	if err := mageutil.Run(ctx, script); err != nil {
		return err
	}

	if entries, _ := os.ReadDir("media-samples"); len(entries) == 0 {
		return fmt.Errorf("media-samples is empty after %s", script)
	}
	return nil
}

func Integration(configFile string) error {
	if err := EnsureMediaSamples(); err != nil {
		return err
	}

<<<<<<< HEAD
	ctx := context.Background()
	os.Setenv("DOCKER_BUILDKIT", "1")
	defer os.Unsetenv("DOCKER_BUILDKIT")

	if err := mageutil.Run(ctx,
		`docker build --build-arg DEADLOCK=1 -t egress-test -f build/test/Dockerfile .`,
=======
	if err := mageutil.Run(context.Background(),
		fmt.Sprintf("docker build -t egress-test --build-arg TEMPLATE_TAG=%s -f build/test/Dockerfile .", version.TemplateVersion),
>>>>>>> a100f33a
	); err != nil {
		return err
	}
	return Retest(configFile)
}

func Retest(configFile string) error {
	if configFile != "" {
		if strings.HasPrefix(configFile, "test/") {
			configFile = configFile[5:]
		} else {
			oldLocation := configFile
			idx := strings.LastIndex(configFile, "/")
			if idx != -1 {
				configFile = configFile[idx+1:]
			}
			if err := os.Rename(oldLocation, "test/"+configFile); err != nil {
				return err
			}
		}

		configFile = "/out/" + configFile
	}

	defer Dotfiles()
	defer func() {
		// for some reason, these can't be deleted from within the docker container
		files, _ := os.ReadDir("test/output")
		for _, file := range files {
			if file.IsDir() {
				d, _ := os.ReadDir(path.Join("test/output", file.Name()))
				if len(d) == 0 {
					_ = os.RemoveAll(path.Join("test/output", file.Name()))
				}
			}
		}
	}()

	dir, err := os.Getwd()
	if err != nil {
		return err
	}

	return mageutil.Run(context.Background(),
		fmt.Sprintf("docker run --rm -e EGRESS_CONFIG_FILE=%s -v %s/test:/out egress-test", configFile, dir),
	)
}

func Build() error {
	return mageutil.Run(context.Background(),
		fmt.Sprintf("docker pull livekit/chrome-installer:%s", chromiumVersion),
		fmt.Sprintf("docker pull livekit/gstreamer:%s-dev", gstVersion),
		fmt.Sprintf("docker build -t livekit/egress:latest --build-arg TEMPLATE_TAG=%s -f build/egress/Dockerfile .", version.TemplateVersion),
	)
}

func BuildTemplate() error {
	return mageutil.Run(context.Background(),
		"docker pull ubuntu:24.04",
		"docker build -t livekit/egress-templates -f ./build/template/Dockerfile .",
	)
}

func BuildGStreamer() error {
	return buildGstreamer(dockerBuild)
}

func buildGstreamer(cmd string) error {
	commands := []string{"docker pull ubuntu:23.10"}
	for _, build := range []string{"base", "dev", "prod", "prod-rs"} {
		commands = append(commands, fmt.Sprintf("%s"+
			" --build-arg GSTREAMER_VERSION=%s"+
			" --build-arg LIBNICE_VERSION=%s"+
			" -t livekit/gstreamer:%s-%s"+
			" -t livekit/gstreamer:%s-%s-%s"+
			" -f build/gstreamer/Dockerfile-%s"+
			" ./build/gstreamer",
			cmd, gstVersion, libniceVersion, gstVersion, build, gstVersion, build, runtime.GOARCH, build,
		))
	}

	return mageutil.Run(context.Background(), commands...)
}

func Dotfiles() error {
	files, err := os.ReadDir("test/output")
	if err != nil {
		return err
	}

	dots := make(map[string]bool)
	pngs := make(map[string]bool)
	for _, file := range files {
		name := file.Name()
		if strings.HasSuffix(name, ".dot") {
			dots[name[:len(name)-4]] = true
		} else if strings.HasSuffix(file.Name(), ".png") {
			pngs[name[:len(name)-4]] = true
		}
	}

	for name := range dots {
		if !pngs[name] {
			if err := mageutil.Run(context.Background(), fmt.Sprintf(
				"dot -Tpng test/output/%s.dot -o test/output/%s.png",
				name, name,
			)); err != nil {
				return err
			}
		}
	}

	return nil
}<|MERGE_RESOLUTION|>--- conflicted
+++ resolved
@@ -105,17 +105,12 @@
 		return err
 	}
 
-<<<<<<< HEAD
 	ctx := context.Background()
 	os.Setenv("DOCKER_BUILDKIT", "1")
 	defer os.Unsetenv("DOCKER_BUILDKIT")
 
 	if err := mageutil.Run(ctx,
-		`docker build --build-arg DEADLOCK=1 -t egress-test -f build/test/Dockerfile .`,
-=======
-	if err := mageutil.Run(context.Background(),
-		fmt.Sprintf("docker build -t egress-test --build-arg TEMPLATE_TAG=%s -f build/test/Dockerfile .", version.TemplateVersion),
->>>>>>> a100f33a
+		`docker build --build-arg TEMPLATE_TAG=%s --build-arg DEADLOCK=1 -t egress-test -f build/test/Dockerfile .`,
 	); err != nil {
 		return err
 	}
